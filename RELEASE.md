# Release 2.4.0

## Major Features and Improvements

* `tf.distribute` introduces experimental support for asynchronous training of Keras models via the [`tf.distribute.experimental.ParameterServerStrategy`](https://www.tensorflow.org/api_docs/python/tf/distribute/experimental/ParameterServerStrategy?version=nightly) API. Please see below for additional details.

<<<<<<< HEAD
* [`MultiWorkerMirroredStrategy`](https://www.tensorflow.org/api_docs/python/tf/distribute/MultiWorkerMirroredStrategy) is now a stable API and is no longer considered experimental. Some of the major improvements involve handling peer failure and many bug fixes. Please check out the detailed tutorial on [Multi-worker training with Keras](https://www.tensorflow.org/tutorials/distribute/multi_worker_with_keras). 
=======
*   <SIMILAR TO ABOVE SECTION, BUT FOR OTHER IMPORTANT CHANGES / BUG FIXES>
*   <IF A CHANGE CLOSES A GITHUB ISSUE, IT SHOULD BE DOCUMENTED HERE>
*   <NOTES SHOULD BE GROUPED PER AREA>
*   Security:
    *   Fixes an undefined behavior causing a segfault in `tf.raw_ops.Switch`
        ([CVE-2020-15190](https://cve.mitre.org/cgi-bin/cvename.cgi?name=CVE-2020-15190))
    *   Fixes three vulnerabilities in conversion to DLPack format
        ([CVE-2020-15191](https://cve.mitre.org/cgi-bin/cvename.cgi?name=CVE-2020-15191),
        [CVE-2020-15192](https://cve.mitre.org/cgi-bin/cvename.cgi?name=CVE-2020-15192),
        [CVE-2020-15193](https://cve.mitre.org/cgi-bin/cvename.cgi?name=CVE-2020-15193))
    *   Fixes two vulnerabilities in `SparseFillEmptyRowsGrad`
        ([CVE-2020-15194](https://cve.mitre.org/cgi-bin/cvename.cgi?name=CVE-2020-15194),
        [CVE-2020-15195](https://cve.mitre.org/cgi-bin/cvename.cgi?name=CVE-2020-15195))
    *   Fixes several vulnerabilities in `RaggedCountSparseOutput` and
        `SparseCountSparseOutput` operations
        ([CVE-2020-15196](https://cve.mitre.org/cgi-bin/cvename.cgi?name=CVE-2020-15196),
        [CVE-2020-15197](https://cve.mitre.org/cgi-bin/cvename.cgi?name=CVE-2020-15197),
        [CVE-2020-15198](https://cve.mitre.org/cgi-bin/cvename.cgi?name=CVE-2020-15198),
        [CVE-2020-15199](https://cve.mitre.org/cgi-bin/cvename.cgi?name=CVE-2020-15199),
        [CVE-2020-15200](https://cve.mitre.org/cgi-bin/cvename.cgi?name=CVE-2020-15200),
        [CVE-2020-15201](https://cve.mitre.org/cgi-bin/cvename.cgi?name=CVE-2020-15201))
    *   Fixes an integer truncation vulnerability in code using the work sharder
        API
        ([CVE-2020-15202](https://cve.mitre.org/cgi-bin/cvename.cgi?name=CVE-2020-15202))
    *   Fixes a format string vulnerability in `tf.strings.as_string`
        ([CVE-2020-15203](https://cve.mitre.org/cgi-bin/cvename.cgi?name=CVE-2020-15203))
    *   Fixes segfault raised by calling session-only ops in eager mode
        ([CVE-2020-15204](https://cve.mitre.org/cgi-bin/cvename.cgi?name=CVE-2020-15204))
    *   Fixes data leak and potential ASLR violation from
        `tf.raw_ops.StringNGrams`
        ([CVE-2020-15205](https://cve.mitre.org/cgi-bin/cvename.cgi?name=CVE-2020-15205))
    *   Fixes segfaults caused by incomplete `SavedModel` validation
        ([CVE-2020-15206](https://cve.mitre.org/cgi-bin/cvename.cgi?name=CVE-2020-15206))
    *   Fixes a data corruption due to a bug in negative indexing support in
        TFLite
        ([CVE-2020-15207](https://cve.mitre.org/cgi-bin/cvename.cgi?name=CVE-2020-15207))
    *   Fixes a data corruption due to dimension mismatch in TFLite
        ([CVE-2020-15208](https://cve.mitre.org/cgi-bin/cvename.cgi?name=CVE-2020-15208))
    *   Fixes several vulnerabilities in TFLite saved model format
        ([CVE-2020-15209](https://cve.mitre.org/cgi-bin/cvename.cgi?name=CVE-2020-15209),
        [CVE-2020-15210](https://cve.mitre.org/cgi-bin/cvename.cgi?name=CVE-2020-15210),
        [CVE-2020-15211](https://cve.mitre.org/cgi-bin/cvename.cgi?name=CVE-2020-15211))
    *   Fixes several vulnerabilities in TFLite implementation of segment sum
        ([CVE-2020-15212](https://cve.mitre.org/cgi-bin/cvename.cgi?name=CVE-2020-15212),
        [CVE-2020-15213](https://cve.mitre.org/cgi-bin/cvename.cgi?name=CVE-2020-15213),
        [CVE-2020-15214](https://cve.mitre.org/cgi-bin/cvename.cgi?name=CVE-2020-15214))
    *   Fixes a segfault in `tf.quantization.quantize_and_dequantize`
        ([CVE-2020-15265](https://cve.mitre.org/cgi-bin/cvename.cgi?name=CVE-2020-15265))
    *   Fixes an undefined behavior float cast causing a crash
        ([CVE-2020-15266](https://cve.mitre.org/cgi-bin/cvename.cgi?name=CVE-2020-15266))
*   TF Core:
    *   `tf.types.experimental.TensorLike` is a new `Union` type that can be
        used as type annotation for variables representing a Tensor or a value
        that can be converted to Tensor by `tf.convert_to_tensor`.
    *   Calling ops with a python constants or numpy values is now consistent
        with tf.convert_to_tensor behavior. This avoids operations like
        tf.reshape truncating inputs such as from int64 to int32.
    *   Added `tf.sparse.map_values` to apply a function to the `.value`s of
        `SparseTensor` arguments.
    *   The Python bitwise operators for `Tensor` (`__and__`, `__or__`,
        `__xor__` and `__invert__` now support non-`bool` arguments and apply
        the corresponding bitwise ops. `bool` arguments continue to be supported
        and dispatch to logical ops. This brings them more in line with Python
        and NumPy behavior.
    *   Added `tf.SparseTensor.with_values`. This returns a new SparseTensor
        with the same sparsity pattern, but with new provided values. It is
        similar to the `with_values` function of `RaggedTensor`.
    *   Added `StatelessCase` op, and uses it if none of case branches has
        stateful ops.
    *   Added `tf.config.experimental.get_memory_usage` to return total memory
        usage of the device.
    *   Added gradients for `RaggedTensorToVariant` and `RaggedTensorFromVariant`.
    *   Improve shape inference of nested function calls by supporting constant folding across Arg nodes which makes more static values available to shape inference functions.
*   `tf.data`:
    *   tf.data service:
    *   Added new `tf.data.experimental.service.register_dataset` and
        `tf.data.experimental.service.from_dataset_id` APIs to enable one
        process to register a dataset with the tf.data service, and another
        process to consume data from the dataset.
    *   Added support for dispatcher fault tolerance. To enable fault tolerance,
        configure a `work_dir` when running your dispatcher server and set
        `dispatcher_fault_tolerance=True`. The dispatcher will store its state
        to `work_dir`, so that on restart it can continue from its previous
        state after restart.
    *   Added support for sharing dataset graphs via shared filesystem instead
        of over RPC. This reduces load on the dispatcher, improving performance
        of distributing datasets. For this to work, the dispatcher's `work_dir`
        must be accessible from workers. If the worker fails to read from the
        `work_dir`, it falls back to using RPC for dataset graph transfer.
    *   Added support for a new "distributed_epoch" processing mode. This
        processing mode distributes a dataset across all tf.data workers,
        instead of having each worker process the full dataset. See
        [the tf.data service docs](https://www.tensorflow.org/api_docs/python/tf/data/experimental/service#understand_processing_mode)
        to learn more.
    *   Added optional `exclude_cols` parameter to CsvDataset. This parameter is
        the complement of `select_cols`; at most one of these should be
        specified.
    *   We have implemented an optimization which reorders data-discarding
        transformations such as `take` and `shard` to happen earlier in the
        dataset when it is safe to do so. The optimization can be disabled via
        the `experimental_optimization.reorder_data_discarding_ops` dataset
        option.
    *   `tf.data.Options` were previously immutable and can now be overridden.
    *   `tf.data.Dataset.from_generator` now supports Ragged and Sparse tensors
        with a new `output_signature` argument, which allows `from_generator` to
        produce any type describable by a `tf.TypeSpec`.
    *   `tf.data.experimental.AUTOTUNE` is now available in the core API as
        `tf.data.AUTOTUNE`.
*   `tf.image`:
    *   Added deterministic `tf.image.stateless_random_*` functions for each
        `tf.image.random_*` function. Added a new op
        `stateless_sample_distorted_bounding_box` which is a deterministic
        version of `sample_distorted_bounding_box` op. Given the same seed,
        these stateless functions/ops produce the same results independent of
        how many times the function is called, and independent of global seed
        settings.
    *   Added deterministic `tf.image.resize` backprop CUDA kernels for
        `method=ResizeMethod.BILINEAR` (the default method). Enable by setting
        the environment variable `TF_DETERMINISTIC_OPS` to `"true"` or `"1"`.
*   `tf.distribute`:
    *   (Experimental) Parameter server training:
        *   Replaced the existing
            `tf.distribute.experimental.ParameterServerStrategy` symbol with
            a new class that is for parameter server training in TF2. Usage with
            the old symbol, usually with Estimator, should be replaced with
            `tf.compat.v1.distribute.experimental.ParameterServerStrategy`.
        *   Added `tf.distribute.experimental.coordinator.*` namespace,
            including the main API `ClusterCoordinator` for coordinating the
            training cluster, the related data structure `RemoteValue`
            and `PerWorkerValue`.
*   `tf.keras`:
    *   Improvements from the functional API refactoring:
        *   Functional model construction does not need to maintain a global
            workspace graph, removing memory leaks especially when building many
            models or very large models.
        *   Functional model construction should be ~8-10% faster on average.
        *   Functional models can now contain non-symbolic values in their call
            inputs inside of the first positional argument.
        *   Several classes of TF ops that were not reliably converted to Keras
            layers during functional API construction should now work, e.g.
            `tf.image.ssim_multiscale`
        *   Error messages when Functional API construction goes wrong (and when
            ops cannot be converted to Keras layers automatically) should be
            clearer and easier to understand.
    *   `Optimizer.minimize` can now accept a loss `Tensor` and a `GradientTape`
        as an alternative to accepting a `callable` loss.
    *   Added `beta` hyperparameter to FTRL optimizer classes (Keras and others)
        to match FTRL paper
        (https://research.google.com/pubs/archive/41159.pdf).
    *   Added `mobilenet_v3` to keras application model.
    *   `Optimizer.__init__` now accepts a `gradient_aggregator` to allow for
        customization of how gradients are aggregated across devices, as well as
        `gradients_transformers` to allow for custom gradient transformations
        (such as gradient clipping).
    *   The `steps_per_execution` argument in `compile()` is no longer
        experimental; if you were passing `experimental_steps_per_execution`,
        rename it to `steps_per_execution` in your code. This argument controls
        the number of batches to run during each `tf.function` call when calling
        `fit()`. Running multiple batches inside a single `tf.function` call can
        greatly improve performance on TPUs or small models with a large Python
        overhead.
    *   Improvements to Keras preprocessing layers:
        *   TextVectorization can now accept a vocabulary list or file as an
            init arg.
        *   Normalization can now accept mean and variance values as init args.
    *   In `Attention` and `AdditiveAttention` layers, the `call()` method now
        accepts a `return_attention_scores` argument. When set to
        True, the layer returns the attention scores as an additional output
        argument.
    *   Added `tf.metrics.log_cosh` and `tf.metrics.logcosh` API entrypoints
        with the same implementation as their `tf.losses` equivalent.
    *   For Keras model, the individual call of `Model.evaluate` uses no cached
        data for evaluation, while `Model.fit` uses cached data when
        `validation_data` arg is provided for better performance.
    *   Added a `save_traces` argument to `model.save`/
        `tf.keras.models.save_model` which determines whether the SavedModel
        format stores the Keras model/layer call functions. The traced functions
        allow Keras to revive custom models and layers without the original
        class definition, but if this isn't required the tracing can be
        disabled with the added option.
*   `tf.function` / AutoGraph:
    *   Added `experimental_follow_type_hints` argument for `tf.function`. When
        True, the function may use type annotations to optimize the tracing
        performance.
    *   Added support for `iter(DistributedDataset)` in AutoGraph `for` loops.
    *   AutoGraph now allows creating new symbols inside a TensorFLow loop, if
        the values of these symbols at an iteration does not depend on the
        previous iteration. These types of loops must run at least one
        iteration, and will raise a runtime error otherwise.

    Example:

    ```
    for batch in data:
      outputs = train_step(batch)
    tf.print('final outputs', outputs)
    ```

    See tensorflow/python/autograph/g3doc/reference/limitations.md for more
    info.
>>>>>>> 0b06f292

* Introduces experimental support for a new module named [`tf.experimental.numpy`](https://www.tensorflow.org/api_docs/python/tf/experimental/numpy) which is a NumPy-compatible API for writing TF programs. See the [detailed guide](https://www.tensorflow.org/guide/tf_numpy) to learn more. Additional details below. 

* Adds Support for
  [TensorFloat-32](https://blogs.nvidia.com/blog/2020/05/14/tensorfloat-32-precision-format/) on Ampere based GPUs. TensorFloat-32, or TF32 for short, is a math mode for NVIDIA Ampere based GPUs and is enabled by default. 
  
* A major refactoring of the internals of the Keras Functional API has been completed, that should improve the reliability, stability, and performance of constructing Functional models.

* Keras mixed precision API [`tf.keras.mixed_precision`](https://www.tensorflow.org/api_docs/python/tf/keras/mixed_precision?version=nightly) is no longer experimental and allows the use of 16-bit floating point formats during training, improving performance by up to 3x on GPUs and 60% on TPUs. Please see below for additional details.

* TensorFlow Profiler now supports profiling `MultiWorkerMirroredStrategy` and tracing multiple workers using the [sampling mode API](https://www.tensorflow.org/guide/profiler#profiling_apis).

* TFLite Profiler for Android is available. See the detailed [guide](https://www.tensorflow.org/lite/performance/measurement#trace_tensorflow_lite_internals_in_android) to learn more.

* TensorFlow pip packages are now built with CUDA11 and cuDNN 8.0.2.

## Breaking Changes

* TF Core:
  * Certain float32 ops run in lower precsion on Ampere based GPUs, including  matmuls and convolutions, due to the use of [TensorFloat-32](https://blogs.nvidia.com/blog/2020/05/14/tensorfloat-32-precision-format/). Specifically, inputs to such ops are rounded from 23 bits of precision to 10
  bits of precision. This is unlikely to cause issues in practice for deep learning models. In some cases, TensorFloat-32 is also used for complex64 ops.
  TensorFloat-32 can be disabled by running `tf.config.experimental.enable_tensor_float_32_execution(False)`. 
  * The byte layout for string tensors across the C-API has been updated to match TF Core/C++; i.e., a contiguous array of `tensorflow::tstring`/`TF_TString`s.
  * C-API functions `TF_StringDecode`, `TF_StringEncode`, and `TF_StringEncodedSize` are no longer relevant and have been removed; see `core/platform/ctstring.h` for  string access/modification in C.
  * `tensorflow.python`, `tensorflow.core` and `tensorflow.compiler` modules are now hidden. These modules are not part of TensorFlow public API.
  * `tf.raw_ops.Max` and `tf.raw_ops.Min` no longer accept inputs of type `tf.complex64` or `tf.complex128`, because the behavior of these ops is not well           defined for complex types.
  * XLA:CPU and XLA:GPU devices are no longer registered by default. Use `TF_XLA_FLAGS=--tf_xla_enable_xla_devices` if you really need them, but this flag will eventually be removed in subsequent releases.

* `tf.keras`:  
  * The `steps_per_execution` argument in `compile()` is no longer experimental; if you were passing `experimental_steps_per_execution`, rename it to         `steps_per_execution` in your code. This argument controls the number of batches to run during each `tf.function` call when calling `fit()`. Running multiple   batches inside a single `tf.function` call can greatly improve performance on TPUs or small models with a large Python overhead.
  * A **major refactoring** of the internals of the Keras Functional API may affect code that
  is relying on certain internal details:
    * Code that uses `isinstance(x, tf.Tensor)` instead of `tf.is_tensor` when checking Keras symbolic inputs/outputs should switch to using `tf.is_tensor`.
    * Code that is overly dependent on the exact names attached to symbolic tensors (e.g. assumes there will be ":0" at the end of the inputs, treats names as         unique identifiers instead of using `tensor.ref()`, etc.)
    * Code that uses `get_concrete_function` to trace Keras symbolic inputs directly should switch to building matching `tf.TensorSpec`s directly and tracing the       `TensorSpec` objects.
    * Code that relies on the exact number and names of the op layers that TensorFlow operations  were converted into may have changed.
    * Code that uses `tf.map_fn`/`tf.cond`/`tf.while_loop`/control flow as op layers and  happens to work before TF 2.4. These will explicitly be unsupported           now. Converting these ops to Functional API op layers was unreliable before TF 2.4, and prone to erroring incomprehensibly  or being silently buggy.
    * Code that directly asserts on a Keras symbolic value in cases where ops like `tf.rank` used to  return a static or symbolic value depending on if the input       had a fully static shape or not. Now these ops always return symbolic values.
    * Code already susceptible to leaking tensors outside of graphs becomes slightly more likely to do so now.
    * Code that tries directly getting gradients with respect to symbolic Keras inputs/outputs. Use GradientTape on the actual Tensors passed to the already-           constructed model instead.
    * Code that requires very tricky shape manipulation via converted op layers in order to work, where the Keras symbolic shape inference proves insufficient.
    * Code that tries manually walking a `tf.keras.Model` layer by layer and assumes layers only ever have one positional argument. This assumption doesn't hold       true before TF 2.4 either, but is more likely to cause issues now.
    * Code that manually enters `keras.backend.get_graph()` before building a functional model is no longer needed.
    * Start enforcing input shape assumptions when calling Functional API Keras models. This may potentially break some users, in case there is a mismatch             between the shape used when creating `Input` objects in a Functional model, and the shape of the data passed to that model. You can fix this mismatch by         either calling the model with correctly-shaped data, or by relaxing `Input` shape assumptions (note that you can pass shapes with `None` entries for axes
      that are meant to be dynamic). You can also disable the input checking entirely by setting `model.input_spec = None`.
  * Serveral changes have been made to `tf.keras.mixed_precision.experimental`. Note that it is now recommended to use the non-experimental `tf.keras.mixed_precision` API.
    * `AutoCastVariable.dtype` now refers to the actual variable dtype, not the
       dtype it will be casted to.
    * When mixed precision is enabled, `tf.keras.layers.Embedding` now outputs a
      float16 or bfloat16 tensor instead of a float32 tensor.
    * The property
      `tf.keras.mixed_precision.experimental.LossScaleOptimizer.loss_scale` is 
      now a tensor, not a `LossScale` object. This means to get a loss scale of
      a `LossScaleOptimizer` as a tensor, you must now call `opt.loss_scale`
      instead of `opt.loss_scale()`.
    * The property `should_cast_variables` has been removed from
      `tf.keras.mixed_precision.experimental.Policy`
    * When passing a `tf.mixed_precision.experimental.DynamicLossScale` to
      `tf.keras.mixed_precision.experimental.LossScaleOptimizer`, the
      `DynamicLossScale`'s multiplier must be 2.
    * When passing a `tf.mixed_precision.experimental.DynamicLossScale` to
      `tf.keras.mixed_precision.experimental.LossScaleOptimizer`, the weights of
      the `DynanmicLossScale` are copied into the `LossScaleOptimizer` instead
      of being reused. This means modifying the weights of the
      `DynamicLossScale` will no longer affect the weights of the
      LossScaleOptimizer, and vice versa.
    * The global policy can no longer be set to a non-floating point policy in
      `tf.keras.mixed_precision.experimental.set_policy`
    * In `Layer.call`, `AutoCastVariable`s will no longer be casted within
      `MirroredStrategy.run` or `ReplicaContext.merge_call`. This is because a
      thread local variable is used to determine whether `AutoCastVariable`s are
      casted, and those two functions run with a different thread. Note this
      only applies if one of these two functions is called within `Layer.call`;
      if one of those two functions calls `Layer.call`, `AutoCastVariable`s will
      still be casted.

* `tf.data`:
  * `tf.data.experimental.service.DispatchServer` now takes a config tuple instead of individual arguments. Usages should be updated to      `tf.data.experimental.service.DispatchServer(dispatcher_config)`.
  * `tf.data.experimental.service.WorkerServer` now takes a config tuple instead of individual arguments. Usages should be updated to  `tf.data.experimental.service.WorkerServer(worker_config)`.
  
* `tf.distribute`:
  * Removes `tf.distribute.Strategy.experimental_make_numpy_dataset`. Please use `tf.data.Dataset.from_tensor_slices` instead.
  * Renames `experimental_hints` in `tf.distribute.StrategyExtended.reduce_to`, `tf.distribute.StrategyExtended.batch_reduce_to`,      `tf.distribute.ReplicaContext.all_reduce` to `options`:
  * Renames `tf.distribute.experimental.CollectiveHints` to `tf.distribute.experimental.CommunicationOptions`.
  * Renames `tf.distribute.experimental.CollectiveCommunication` to `tf.distribute.experimental.CommunicationImplementation`.
  * Renames `tf.distribute.Strategy.experimental_distribute_datasets_from_function` to `distribute_datasets_from_function` as it is no longer experimental. 
  * Removes `tf.distribute.Strategy.experimental_run_v2` method, which was deprecated in TF 2.2.

* `tf.lite`:
  * `tf.quantization.quantize_and_dequantize_v2` has been introduced, which updates the gradient definition for quantization which is outside the range
     to be 0. To simulate the V1 the behavior of `tf.quantization.quantize_and_dequantize(...)` use             `tf.grad_pass_through(tf.quantization.quantize_and_dequantize_v2)(...)`.


## Bug Fixes and Other Changes

### TF Core:
  * Introduces experimental support for a new module named  [`tf.experimental.numpy`](https://www.tensorflow.org/api_docs/python/tf/experimental/numpy), which
    is a NumPy-compatible API for writing TF programs. This module provides class `ndarray`, which mimics the `ndarray` class in NumPy, and wraps an immutable       `tf.Tensor` under the hood. A subset of NumPy functions (e.g. `numpy.add`) are provided. Their inter-operation with TF facilities is seamless in most cases. 
    See [tensorflow/python/ops/numpy_ops/README.md](https://github.com/tensorflow/tensorflow/blob/master/tensorflow/python/ops/numpy_ops/README.md)
    for details of what operations are supported and what are the differences from NumPy.
  * `tf.types.experimental.TensorLike` is a new `Union` type that can be used as type annotation for variables representing a Tensor or a value
    that can be converted to Tensor by `tf.convert_to_tensor`.
  * Calling ops with a python constants or numpy values is now consistent with tf.convert_to_tensor behavior. This avoids operations like
    tf.reshape truncating inputs such as from int64 to int32.
  * Adds `tf.sparse.map_values` to apply a function to the `.value`s of `SparseTensor` arguments.
  * The Python bitwise operators for `Tensor` (`__and__`, `__or__`, `__xor__` and `__invert__` now support non-`bool` arguments and apply
    the corresponding bitwise ops. `bool` arguments continue to be supported and dispatch to logical ops. This brings them more in line with 
    Python and NumPy behavior.
  * Adds `tf.SparseTensor.with_values`. This returns a new SparseTensor with the same sparsity pattern, but with new provided values. It is
    similar to the `with_values` function of `RaggedTensor`.
  * Adds `StatelessCase` op, and uses it if none of case branches has stateful ops.
  * Adds `tf.config.experimental.get_memory_usage` to return total memory usage of the device.
  * Adds gradients for `RaggedTensorToVariant` and `RaggedTensorFromVariant`.
  * Improve shape inference of nested function calls by supporting constant folding across Arg nodes which makes more static values available to shape               inference functions.
* `tf.debugging`:
  * `tf.debugging.assert_shapes()` now works on `SparseTensor`s (Fixes [#36268](https://github.com/tensorflow/tensorflow/issues/36268)).
* GPU
  * Adds Support for [TensorFloat-32](https://blogs.nvidia.com/blog/2020/05/14/tensorfloat-32-precision-format/) on Ampere based GPUs. 
    TensorFloat-32, or TF32 for short, is a math mode for NVIDIA Ampere based GPUs which causes certain float32 ops, such as matrix 
    multiplications and convolutions, to run much faster on Ampere GPUs but with reduced precision. This reduced precision has not been found 
    to effect convergence quality of deep learning models in practice. TensorFloat-32 is enabled by default, but can be disabled with                 `tf.config.experimental.enable_tensor_float_32_execution`.
* `tf.math`:
  * Adds `tf.math.erfcinv`, the inverse to `tf.math.erfc`.
* `tf.nn`:
  *   `tf.nn.max_pool2d` now supports explicit padding.
* `tf.image`:
  * Adds deterministic `tf.image.stateless_random_*` functions for each `tf.image.random_*` function. Added a new op `stateless_sample_distorted_bounding_box`       which is a deterministic version of `sample_distorted_bounding_box` op. Given the same seed, these stateless functions/ops produce the same results               independent of how many times the function is called, and independent of global seed settings.
  * Adds deterministic `tf.image.resize` backprop CUDA kernels for `method=ResizeMethod.BILINEAR` (the default method). Enable by setting the environment             variable `TF_DETERMINISTIC_OPS` to `"true"` or `"1"`.
* `tf.print`:
  * Bug fix in `tf.print()` with `OrderedDict` where if an `OrderedDict` didn't have the keys sorted, the keys and values were not being printed
    in accordance with their correct mapping.
* `tf.train.Checkpoint`:
  * Now accepts a `root` argument in the initialization, which generates a checkpoint with a root object. This allows users to create a `Checkpoint` object that     is compatible with Keras `model.save_weights()` and `model.load_weights`. The checkpoint is also compatible with the checkpoint saved in the `variables/`         folder in the SavedModel.
  * When restoring, `save_path` can be a path to a SavedModel. The function will automatically find the checkpoint in the SavedModel.
  
### `tf.data`:
  * Adds new `tf.data.experimental.service.register_dataset` and `tf.data.experimental.service.from_dataset_id` APIs to enable one
    process to register a dataset with the tf.data service, and another process to consume data from the dataset.
  * Adds support for dispatcher fault tolerance. To enable fault tolerance, configure a `work_dir` when running your dispatcher server and set
    `dispatcher_fault_tolerance=True`. The dispatcher will store its state to `work_dir`, so that on restart it can continue from its previous
    state after restart.
  * Adds support for sharing dataset graphs via shared filesystem instead of over RPC. This reduces load on the dispatcher, improving performance
    of distributing datasets. For this to work, the dispatcher's `work_dir` must be accessible from workers. If the worker fails to read from the
    `work_dir`, it falls back to using RPC for dataset graph transfer.
  * Adds support for a new "distributed_epoch" processing mode. This processing mode distributes a dataset across all tf.data workers,
    instead of having each worker process the full dataset. See [the tf.data service docs](https://www.tensorflow.org/api_docs/python/tf/data/experimental/service#understand_processing_mode) to learn more.
  * Adds optional `exclude_cols` parameter to CsvDataset. This parameter is the complement of `select_cols`; at most one of these should be specified.
  * We have implemented an optimization which reorders data-discarding transformations such as `take` and `shard` to happen earlier in the dataset when it is           safe to do so. The optimization can be disabled via the `experimental_optimization.reorder_data_discarding_ops` dataset option.
  * `tf.data.Options` were previously immutable and can now be overridden.
  * `tf.data.Dataset.from_generator` now supports Ragged and Sparse tensors with a new `output_signature` argument, which allows `from_generator` to
    produce any type describable by a `tf.TypeSpec`.
  * `tf.data.experimental.AUTOTUNE` is now available in the core API as `tf.data.AUTOTUNE`.

### `tf.distribute`:
  * Introduces experimental support for asynchronous training of Keras models via `tf.distribute.experimental.ParameterServerStrategy`:
    * Replaces the existing `tf.distribute.experimental.ParameterServerStrategy` symbol with a new class that is for parameter server training in TF2. Usage of
      the old symbol, usually with Estimator API, should be **replaced** with [`tf.compat.v1.distribute.experimental.ParameterServerStrategy`].
    * Added `tf.distribute.experimental.coordinator.*` namespace, including the main API `ClusterCoordinator` for coordinating the training cluster, the related       data structure `RemoteValue` and `PerWorkerValue`.
  * Adds `tf.distribute.Strategy.gather` and `tf.distribute.ReplicaContext.all_gather` APIs to support gathering dense distributed values.
  * Fixes various issues with saving a distributed model.

### `tf.keras`:
  * Improvements from the Functional API refactoring:
    * Functional model construction does not need to maintain a global workspace graph, removing memory leaks especially when building many
      models or very large models.
    * Functional model construction should be ~8-10% faster on average.
    * Functional models can now contain non-symbolic values in their call inputs inside of the first positional argument.
    * Several classes of TF ops that were not reliably converted to Keras layers during functional API construction should now work, e.g.
      `tf.image.ssim_multiscale`
    * Error messages when Functional API construction goes wrong (and when ops cannot be converted to Keras layers automatically) should be
      clearer and easier to understand.
  * `Optimizer.minimize` can now accept a loss `Tensor` and a `GradientTape` as an alternative to accepting a `callable` loss.
  * Adds `beta` hyperparameter to FTRL optimizer classes (Keras and others) to match [FTRL paper](https://research.google.com/pubs/archive/41159.pdf).  
  * `Optimizer.__init__` now accepts a `gradient_aggregator` to allow for customization of how gradients are aggregated across devices, as well as
     `gradients_transformers` to allow for custom gradient transformations (such as gradient clipping).
  * Improvements to Keras preprocessing layers:
    * TextVectorization can now accept a vocabulary list or file as an init arg.
    * Normalization can now accept mean and variance values as init args.
  * In `Attention` and `AdditiveAttention` layers, the `call()` method now accepts a `return_attention_scores` argument. When set to
    True, the layer returns the attention scores as an additional output argument.
  * Adds `tf.metrics.log_cosh` and `tf.metrics.logcosh` API entrypoints with the same implementation as their `tf.losses` equivalent.
  * For Keras model, the individual call of `Model.evaluate` uses no cached data for evaluation, while `Model.fit` uses cached data when
    `validation_data` arg is provided for better performance.
  * Adds a `save_traces` argument to `model.save`/ `tf.keras.models.save_model` which determines whether the SavedModel format stores the Keras model/layer call     functions. The traced functions allow Keras to revive custom models and layers without the original class definition, but if this isn't required the tracing     can be disabled with the added option.
  * The `tf.keras.mixed_precision` API is non non-experimental. The
    non-experimental API differs from the experimental API in several ways.
    * `tf.keras.mixed_precision.Policy` no longer takes in a
      `tf.mixed_precision.experimental.LossScale` in the constructor, and no
      longer has a `LossScale` associated with it. Instead, `Model.compile`
      will automatically wrap the optimizer with a `LossScaleOptimizer` using
      dynamic loss scaling if `Policy.name` is "mixed_float16".
    * `tf.keras.mixed_precision.LossScaleOptimizer`'s constructor takes in
      different arguments. In particular, it no longer takes in a `LossScale`,
      and there is no longer a `LossScale` associated with the
      `LossScaleOptimizer`. Instead, `LossScaleOptimizer` directly implements
      fixed or dynamic loss scaling. See the documentation of
      [`tf.keras.mixed_precision.experimental.LossScaleOptimizer`](https://www.tensorflow.org/api_docs/python/tf/keras/mixed_precision/experimental/LossScaleOptimizer?version=nightly)
      for details on the differences between the experimental
      `LossScaleOptimizer` and the new non-experimental `LossScaleOptimizer`.
    * `tf.mixed_precision.experimental.LossScale` and its subclasses are
      deprecated, as all of its functionality now exists within
      `tf.keras.mixed_precision.LossScaleOptimizer`

### `tf.lite`:
  * `TFLiteConverter`:
    * Support optional flags `inference_input_type` and `inference_output_type` for full integer quantized models. This allows users to modify the model input         and output type to integer types (`tf.int8`, `tf.uint8`) instead of defaulting to float type (`tf.float32`). 
  * NNAPI
    * Adds NNAPI Delegation support for requantization use cases by converting the operation into a dequantize-quantize pair.
    * Removes deprecated `Interpreter.setUseNNAPI(boolean)` Java API. Use `Interpreter.Options.setUseNNAPI` instead.
    * Deprecates `Interpreter::UseNNAPI(bool)` C++ API. Use `NnApiDelegate()` and related delegate configuration methods directly.
    * Deprecates `Interpreter::SetAllowFp16PrecisionForFp32(bool)` C++ API. Prefer controlling this via delegate options, e.g. `tflite::StatefulNnApiDelegate::Options::allow_fp16' or `TfLiteGpuDelegateOptionsV2::is_precision_loss_allowed`.
  * GPU
    * GPU acceleration now supports quantized models by default
  * `DynamicBuffer::AddJoinedString()` will now add a separator if the first string to be joined is empty.
  *  Adds support for cumulative sum (cumsum), both as builtin op and MLIR conversion.
  
### `TensorRT`
  * Issues a warning when the `session_config` parameter for the TF1 converter is used or the `rewrite_config_template` field in the TF2
    converter parameter object is used.
    
### TPU Enhancements:
  * Adds support for the `beta` parameter of the FTRL optimizer for TPU embeddings. Users of other TensorFlow platforms can implement equivalent
    behavior by adjusting the `l2` parameter.

### XLA Support:
  * xla.experimental.compile is deprecated, use `tf.function(experimental_compile=True)` instead. 
  * Adds `tf.function.experimental_get_compiler_ir` which returns compiler IR (currently 'hlo' and 'optimized_hlo') for given input for given function.
  
### Security:
  * Fixes an undefined behavior causing a segfault in `tf.raw_ops.Switch`, ([CVE-2020-15190](https://cve.mitre.org/cgi-bin/cvename.cgi?name=CVE-2020-15190))
  * Fixes three vulnerabilities in conversion to DLPack format
    * [CVE-2020-15191](https://cve.mitre.org/cgi-bin/cvename.cgi?name=CVE-2020-15191),
    * [CVE-2020-15192](https://cve.mitre.org/cgi-bin/cvename.cgi?name=CVE-2020-15192),
    * [CVE-2020-15193](https://cve.mitre.org/cgi-bin/cvename.cgi?name=CVE-2020-15193)
  * Fixes two vulnerabilities in `SparseFillEmptyRowsGrad`
    * [CVE-2020-15194](https://cve.mitre.org/cgi-bin/cvename.cgi?name=CVE-2020-15194),
    * [CVE-2020-15195](https://cve.mitre.org/cgi-bin/cvename.cgi?name=CVE-2020-15195)
  * Fixes several vulnerabilities in `RaggedCountSparseOutput` and `SparseCountSparseOutput` operations
    * [CVE-2020-15196](https://cve.mitre.org/cgi-bin/cvename.cgi?name=CVE-2020-15196),
    * [CVE-2020-15197](https://cve.mitre.org/cgi-bin/cvename.cgi?name=CVE-2020-15197),
    * [CVE-2020-15198](https://cve.mitre.org/cgi-bin/cvename.cgi?name=CVE-2020-15198),
    * [CVE-2020-15199](https://cve.mitre.org/cgi-bin/cvename.cgi?name=CVE-2020-15199),
    * [CVE-2020-15200](https://cve.mitre.org/cgi-bin/cvename.cgi?name=CVE-2020-15200),
    * [CVE-2020-15201](https://cve.mitre.org/cgi-bin/cvename.cgi?name=CVE-2020-15201)
  * Fixes an integer truncation vulnerability in code using the work sharder API, ([CVE-2020-15202](https://cve.mitre.org/cgi-bin/cvename.cgi?name=CVE-2020-15202))
  * Fixes a format string vulnerability in `tf.strings.as_string`, ([CVE-2020-15203](https://cve.mitre.org/cgi-bin/cvename.cgi?name=CVE-2020-15203))
  * Fixes segfault raised by calling session-only ops in eager mode, ([CVE-2020-15204](https://cve.mitre.org/cgi-bin/cvename.cgi?name=CVE-2020-15204))
  * Fixes data leak and potential ASLR violation from `tf.raw_ops.StringNGrams`, ([CVE-2020-15205](https://cve.mitre.org/cgi-bin/cvename.cgi?name=CVE-2020-15205))
  * Fixes segfaults caused by incomplete `SavedModel` validation, ([CVE-2020-15206](https://cve.mitre.org/cgi-bin/cvename.cgi?name=CVE-2020-15206))
  * Fixes a data corruption due to a bug in negative indexing support in TFLite, ([CVE-2020-15207](https://cve.mitre.org/cgi-bin/cvename.cgi?name=CVE-2020-15207))
  * Fixes a data corruption due to dimension mismatch in TFLite, ([CVE-2020-15208](https://cve.mitre.org/cgi-bin/cvename.cgi?name=CVE-2020-15208))
  * Fixes several vulnerabilities in TFLite saved model format
    * [CVE-2020-15209](https://cve.mitre.org/cgi-bin/cvename.cgi?name=CVE-2020-15209),
    * [CVE-2020-15210](https://cve.mitre.org/cgi-bin/cvename.cgi?name=CVE-2020-15210),
    * [CVE-2020-15211](https://cve.mitre.org/cgi-bin/cvename.cgi?name=CVE-2020-15211)
  * Fixes several vulnerabilities in TFLite implementation of segment sum
    * [CVE-2020-15212](https://cve.mitre.org/cgi-bin/cvename.cgi?name=CVE-2020-15212),
    * [CVE-2020-15213](https://cve.mitre.org/cgi-bin/cvename.cgi?name=CVE-2020-15213),
    * [CVE-2020-15214](https://cve.mitre.org/cgi-bin/cvename.cgi?name=CVE-2020-15214)
  * Fixes a segfault in `tf.quantization.quantize_and_dequantize`, ([CVE-2020-15265](https://cve.mitre.org/cgi-bin/cvename.cgi?name=CVE-2020-15265))
  * Fixes an undefined behavior float cast causing a crash, ([CVE-2020-15266](https://cve.mitre.org/cgi-bin/cvename.cgi?name=CVE-2020-15266))
    
### Other:
  * We have replaced uses of "whitelist" and "blacklist" with "allowlist" and "denylist" where possible. Please see [this list](https://developers.google.com/style/word-list#blacklist) for more context.
  * Adds `tf.config.experimental.mlir_bridge_rollout` which will help us rollout the new MLIR TPU bridge.
  * Adds `tf.experimental.register_filesystem_plugin` to load modular filesystem plugins from Python

## Thanks to our Contributors

This release contains contributions from many people at Google and external contributors.

8bitmp3, aaa.jq, Abhineet Choudhary, Abolfazl Shahbazi, acxz, Adam Hillier, Adrian Garcia Badaracco, Ag Ramesh, ahmedsabie, Alan Anderson, Alexander Grund, Alexandre Lissy, Alexey Ivanov, Amedeo Cavallo, anencore94, Aniket Kumar Singh, Anthony Platanios, Ashwin Phadke, Balint Cristian, Basit Ayantunde, bbbboom, Ben Barsdell, Benjamin Chetioui, Benjamin Peterson, bhack, Bhanu Prakash Bandaru Venkata, Biagio Montaruli, Brent M. Spell, bubblebooy, bzhao, cfRod, Cheng Chen, Cheng(Kit) Chen, Chris Tessum, Christian, chuanqiw, codeadmin_peritiae, COTASPAR, CuiYifeng, danielknobe, danielyou0230, dannyfriar, daria, DarrenZhang01, Denisa Roberts, dependabot[bot], Deven Desai, Dmitry Volodin, Dmitry Zakharov, drebain, Duncan Riach, Eduard Feicho, Ehsan Toosi, Elena Zhelezina, emlaprise2358, Eugene Kuznetsov, Evaderan-Lab, Evgeniy Polyakov, Fausto Morales, Felix Johnny, fo40225, Frederic Bastien, Fredrik Knutsson, fsx950223, Gaurav Singh, Gauri1 Deshpande, George Grzegorz Pawelczak, gerbauz, Gianluca Baratti, Giorgio Arena, Gmc2, Guozhong Zhuang, Hannes Achleitner, Harirai, HarisWang, Harsh188, hedgehog91, Hemal Mamtora, Hideto Ueno, Hugh Ku, Ian Beauregard, Ilya Persky, jacco, Jakub Beránek, Jan Jongboom, Javier Montalt Tordera, Jens Elofsson, Jerry Shih, jerryyin, jgehw, Jinjing Zhou, jma, jmsmdy, Johan Nordström, John Poole, Jonah Kohn, Jonathan Dekhtiar, jpodivin, Jung Daun, Kai Katsumata, Kaixi Hou, Kamil Rakoczy, Kaustubh Maske Patil, Kazuaki Ishizaki, Kedar Sovani, Koan-Sin Tan, Koki Ibukuro, Krzysztof Laskowski, Kushagra Sharma, Kushan Ahmadian, Lakshay Tokas, Leicong Li, levinxo, Lukas Geiger, Maderator, Mahmoud Abuzaina, Mao Yunfei, Marius Brehler, markf, Martin Hwasser, Martin Kubovčík, Matt Conley, Matthias, mazharul, mdfaijul, Michael137, MichelBr, Mikhail Startsev, Milan Straka, Ml-0, Myung-Hyun Kim, Måns Nilsson, Nathan Luehr, ngc92, nikochiko, Niranjan Hasabnis, nyagato_00, Oceania2018, Oleg Guba, Ongun Kanat, OscarVanL, Patrik Laurell, Paul Tanger, Peter Sobot, Phil Pearl, PlusPlusUltra, Poedator, Prasad Nikam, Rahul-Kamat, Rajeshwar Reddy T, redwrasse, Rickard, Robert Szczepanski, Rohan Lekhwani, Sam Holt, Sami Kama, Samuel Holt, Sandeep Giri, sboshin, Sean Settle, settle, Sharada Shiddibhavi, Shawn Presser, ShengYang1, Shi,Guangyong, Shuxiang Gao, Sicong Li, Sidong-Wei, Srihari Humbarwadi, Srinivasan Narayanamoorthy, Steenu Johnson, Steven Clarkson, stjohnso98, Tamas Bela Feher, Tamas Nyiri, Tarandeep Singh, Teng Lu, Thibaut Goetghebuer-Planchon, Tim Bradley, Tomasz Strejczek, Tongzhou Wang, Torsten Rudolf, Trent Lo, Ty Mick, Tzu-Wei Sung, Varghese, Jojimon, Vignesh Kothapalli, Vishakha Agrawal, Vividha, Vladimir Menshakov, Vladimir Silyaev, VoVAllen, Võ Văn Nghĩa, wondertx, xiaohong1031, Xiaoming (Jason) Cui, Xinan Jiang, Yair Ehrenwald, Yasir Modak, Yasuhiro Matsumoto, Yimei Sun, Yiwen Li, Yixing, Yoav Ramon, Yong Tang, Yong Wu, yuanbopeng, Yunmo Koo, Zhangqiang, Zhou Peng, ZhuBaohe, zilinzhu, zmx


# Release 2.3.1

## Bug Fixes and Other Changes
* Fixes an undefined behavior causing a segfault in `tf.raw_ops.Switch`
  ([CVE-2020-15190](https://cve.mitre.org/cgi-bin/cvename.cgi?name=CVE-2020-15190))
* Fixes three vulnerabilities in conversion to DLPack format
  ([CVE-2020-15191](https://cve.mitre.org/cgi-bin/cvename.cgi?name=CVE-2020-15191),
  [CVE-2020-15192](https://cve.mitre.org/cgi-bin/cvename.cgi?name=CVE-2020-15192),
  [CVE-2020-15193](https://cve.mitre.org/cgi-bin/cvename.cgi?name=CVE-2020-15193))
* Fixes two vulnerabilities in `SparseFillEmptyRowsGrad`
  ([CVE-2020-15194](https://cve.mitre.org/cgi-bin/cvename.cgi?name=CVE-2020-15194),
  [CVE-2020-15195](https://cve.mitre.org/cgi-bin/cvename.cgi?name=CVE-2020-15195))
* Fixes several vulnerabilities in `RaggedCountSparseOutput` and
  `SparseCountSparseOutput` operations
  ([CVE-2020-15196](https://cve.mitre.org/cgi-bin/cvename.cgi?name=CVE-2020-15196),
  [CVE-2020-15197](https://cve.mitre.org/cgi-bin/cvename.cgi?name=CVE-2020-15197),
  [CVE-2020-15198](https://cve.mitre.org/cgi-bin/cvename.cgi?name=CVE-2020-15198),
  [CVE-2020-15199](https://cve.mitre.org/cgi-bin/cvename.cgi?name=CVE-2020-15199),
  [CVE-2020-15200](https://cve.mitre.org/cgi-bin/cvename.cgi?name=CVE-2020-15200),
  [CVE-2020-15201](https://cve.mitre.org/cgi-bin/cvename.cgi?name=CVE-2020-15201))
* Fixes an integer truncation vulnerability in code using the work sharder API
  ([CVE-2020-15202](https://cve.mitre.org/cgi-bin/cvename.cgi?name=CVE-2020-15202))
* Fixes a format string vulnerability in `tf.strings.as_string`
  ([CVE-2020-15203](https://cve.mitre.org/cgi-bin/cvename.cgi?name=CVE-2020-15203))
* Fixes segfault raised by calling session-only ops in eager mode
  ([CVE-2020-15204](https://cve.mitre.org/cgi-bin/cvename.cgi?name=CVE-2020-15204))
* Fixes data leak and potential ASLR violation from `tf.raw_ops.StringNGrams`
  ([CVE-2020-15205](https://cve.mitre.org/cgi-bin/cvename.cgi?name=CVE-2020-15205))
* Fixes segfaults caused by incomplete `SavedModel` validation
  ([CVE-2020-15206](https://cve.mitre.org/cgi-bin/cvename.cgi?name=CVE-2020-15206))
* Fixes a data corruption due to a bug in negative indexing support in TFLite
  ([CVE-2020-15207](https://cve.mitre.org/cgi-bin/cvename.cgi?name=CVE-2020-15207))
* Fixes a data corruption due to dimension mismatch in TFLite
  ([CVE-2020-15208](https://cve.mitre.org/cgi-bin/cvename.cgi?name=CVE-2020-15208))
* Fixes several vulnerabilities in TFLite saved model format
  ([CVE-2020-15209](https://cve.mitre.org/cgi-bin/cvename.cgi?name=CVE-2020-15209),
  [CVE-2020-15210](https://cve.mitre.org/cgi-bin/cvename.cgi?name=CVE-2020-15210),
  [CVE-2020-15211](https://cve.mitre.org/cgi-bin/cvename.cgi?name=CVE-2020-15211))
* Fixes several vulnerabilities in TFLite implementation of segment sum
  ([CVE-2020-15212](https://cve.mitre.org/cgi-bin/cvename.cgi?name=CVE-2020-15212),
  [CVE-2020-15213](https://cve.mitre.org/cgi-bin/cvename.cgi?name=CVE-2020-15213),
  [CVE-2020-15214](https://cve.mitre.org/cgi-bin/cvename.cgi?name=CVE-2020-15214))
* Updates `sqlite3` to `3.33.00` to handle
  [CVE-2020-15358](https://cve.mitre.org/cgi-bin/cvename.cgi?name=CVE-2020-15358).
* Fixes deprecated usage of `collections` API
* Removes `scipy` dependency from `setup.py` since TensorFlow does not need it
  to install the pip package


# Release 2.2.1

## Bug Fixes and Other Changes
* Fixes an undefined behavior causing a segfault in `tf.raw_ops.Switch`
  ([CVE-2020-15190](https://cve.mitre.org/cgi-bin/cvename.cgi?name=CVE-2020-15190))
* Fixes three vulnerabilities in conversion to DLPack format
  ([CVE-2020-15191](https://cve.mitre.org/cgi-bin/cvename.cgi?name=CVE-2020-15191),
  [CVE-2020-15192](https://cve.mitre.org/cgi-bin/cvename.cgi?name=CVE-2020-15192),
  [CVE-2020-15193](https://cve.mitre.org/cgi-bin/cvename.cgi?name=CVE-2020-15193))
* Fixes two vulnerabilities in `SparseFillEmptyRowsGrad`
  ([CVE-2020-15194](https://cve.mitre.org/cgi-bin/cvename.cgi?name=CVE-2020-15194),
  [CVE-2020-15195](https://cve.mitre.org/cgi-bin/cvename.cgi?name=CVE-2020-15195))
* Fixes an integer truncation vulnerability in code using the work sharder API
  ([CVE-2020-15202](https://cve.mitre.org/cgi-bin/cvename.cgi?name=CVE-2020-15202))
* Fixes a format string vulnerability in `tf.strings.as_string`
  ([CVE-2020-15203](https://cve.mitre.org/cgi-bin/cvename.cgi?name=CVE-2020-15203))
* Fixes segfault raised by calling session-only ops in eager mode
  ([CVE-2020-15204](https://cve.mitre.org/cgi-bin/cvename.cgi?name=CVE-2020-15204))
* Fixes data leak and potential ASLR violation from `tf.raw_ops.StringNGrams`
  ([CVE-2020-15205](https://cve.mitre.org/cgi-bin/cvename.cgi?name=CVE-2020-15205))
* Fixes segfaults caused by incomplete `SavedModel` validation
  ([CVE-2020-15206](https://cve.mitre.org/cgi-bin/cvename.cgi?name=CVE-2020-15206))
* Fixes a data corruption due to a bug in negative indexing support in TFLite
  ([CVE-2020-15207](https://cve.mitre.org/cgi-bin/cvename.cgi?name=CVE-2020-15207))
* Fixes a data corruption due to dimension mismatch in TFLite
  ([CVE-2020-15208](https://cve.mitre.org/cgi-bin/cvename.cgi?name=CVE-2020-15208))
* Fixes several vulnerabilities in TFLite saved model format
  ([CVE-2020-15209](https://cve.mitre.org/cgi-bin/cvename.cgi?name=CVE-2020-15209),
  [CVE-2020-15210](https://cve.mitre.org/cgi-bin/cvename.cgi?name=CVE-2020-15210),
  [CVE-2020-15211](https://cve.mitre.org/cgi-bin/cvename.cgi?name=CVE-2020-15211))
* Fixes several vulnerabilities in TFLite implementation of segment sum
  ([CVE-2020-15212](https://cve.mitre.org/cgi-bin/cvename.cgi?name=CVE-2020-15212),
  [CVE-2020-15213](https://cve.mitre.org/cgi-bin/cvename.cgi?name=CVE-2020-15213),
  [CVE-2020-15214](https://cve.mitre.org/cgi-bin/cvename.cgi?name=CVE-2020-15214))
* Updates `sqlite3` to `3.33.00` to handle
  [CVE-2020-9327](https://cve.mitre.org/cgi-bin/cvename.cgi?name=CVE-2020-9327),
  [CVE-2020-11655](https://cve.mitre.org/cgi-bin/cvename.cgi?name=CVE-2020-11655),
  [CVE-2020-11656](https://cve.mitre.org/cgi-bin/cvename.cgi?name=CVE-2020-11656),
  [CVE-2020-13434](https://cve.mitre.org/cgi-bin/cvename.cgi?name=CVE-2020-13434),
  [CVE-2020-13435](https://cve.mitre.org/cgi-bin/cvename.cgi?name=CVE-2020-13435),
  [CVE-2020-13630](https://cve.mitre.org/cgi-bin/cvename.cgi?name=CVE-2020-13630),
  [CVE-2020-13631](https://cve.mitre.org/cgi-bin/cvename.cgi?name=CVE-2020-13631),
  [CVE-2020-13871](https://cve.mitre.org/cgi-bin/cvename.cgi?name=CVE-2020-13871),
  and
  [CVE-2020-15358](https://cve.mitre.org/cgi-bin/cvename.cgi?name=CVE-2020-15358).
* Fixes deprecated usage of `collections` API
* Removes `scipy` dependency from `setup.py` since TensorFlow does not need it
  to install the pip package


# Release 2.1.2

## Bug Fixes and Other Changes
* Fixes an undefined behavior causing a segfault in `tf.raw_ops.Switch`
  ([CVE-2020-15190](https://cve.mitre.org/cgi-bin/cvename.cgi?name=CVE-2020-15190))
* Fixes three vulnerabilities in conversion to DLPack format
  ([CVE-2020-15191](https://cve.mitre.org/cgi-bin/cvename.cgi?name=CVE-2020-15191),
  [CVE-2020-15192](https://cve.mitre.org/cgi-bin/cvename.cgi?name=CVE-2020-15192),
  [CVE-2020-15193](https://cve.mitre.org/cgi-bin/cvename.cgi?name=CVE-2020-15193))
* Fixes two vulnerabilities in `SparseFillEmptyRowsGrad`
  ([CVE-2020-15194](https://cve.mitre.org/cgi-bin/cvename.cgi?name=CVE-2020-15194),
  [CVE-2020-15195](https://cve.mitre.org/cgi-bin/cvename.cgi?name=CVE-2020-15195))
* Fixes an integer truncation vulnerability in code using the work sharder API
  ([CVE-2020-15202](https://cve.mitre.org/cgi-bin/cvename.cgi?name=CVE-2020-15202))
* Fixes a format string vulnerability in `tf.strings.as_string`
  ([CVE-2020-15203](https://cve.mitre.org/cgi-bin/cvename.cgi?name=CVE-2020-15203))
* Fixes segfault raised by calling session-only ops in eager mode
  ([CVE-2020-15204](https://cve.mitre.org/cgi-bin/cvename.cgi?name=CVE-2020-15204))
* Fixes data leak and potential ASLR violation from `tf.raw_ops.StringNGrams`
  ([CVE-2020-15205](https://cve.mitre.org/cgi-bin/cvename.cgi?name=CVE-2020-15205))
* Fixes segfaults caused by incomplete `SavedModel` validation
  ([CVE-2020-15206](https://cve.mitre.org/cgi-bin/cvename.cgi?name=CVE-2020-15206))
* Fixes a data corruption due to a bug in negative indexing support in TFLite
  ([CVE-2020-15207](https://cve.mitre.org/cgi-bin/cvename.cgi?name=CVE-2020-15207))
* Fixes a data corruption due to dimension mismatch in TFLite
  ([CVE-2020-15208](https://cve.mitre.org/cgi-bin/cvename.cgi?name=CVE-2020-15208))
* Fixes several vulnerabilities in TFLite saved model format
  ([CVE-2020-15209](https://cve.mitre.org/cgi-bin/cvename.cgi?name=CVE-2020-15209),
  [CVE-2020-15210](https://cve.mitre.org/cgi-bin/cvename.cgi?name=CVE-2020-15210),
  [CVE-2020-15211](https://cve.mitre.org/cgi-bin/cvename.cgi?name=CVE-2020-15211))
* Updates `sqlite3` to `3.33.00` to handle
  [CVE-2020-9327](https://cve.mitre.org/cgi-bin/cvename.cgi?name=CVE-2020-9327),
  [CVE-2020-11655](https://cve.mitre.org/cgi-bin/cvename.cgi?name=CVE-2020-11655),
  [CVE-2020-11656](https://cve.mitre.org/cgi-bin/cvename.cgi?name=CVE-2020-11656),
  [CVE-2020-13434](https://cve.mitre.org/cgi-bin/cvename.cgi?name=CVE-2020-13434),
  [CVE-2020-13435](https://cve.mitre.org/cgi-bin/cvename.cgi?name=CVE-2020-13435),
  [CVE-2020-13630](https://cve.mitre.org/cgi-bin/cvename.cgi?name=CVE-2020-13630),
  [CVE-2020-13631](https://cve.mitre.org/cgi-bin/cvename.cgi?name=CVE-2020-13631),
  [CVE-2020-13871](https://cve.mitre.org/cgi-bin/cvename.cgi?name=CVE-2020-13871),
  and
  [CVE-2020-15358](https://cve.mitre.org/cgi-bin/cvename.cgi?name=CVE-2020-15358).
* Removes `scipy` dependency from `setup.py` since TensorFlow does not need it
  to install the pip package
* Switches ROCM builds to use ROCM 3.7


# Release 2.0.3

## Bug Fixes and Other Changes
* Fixes an undefined behavior causing a segfault in `tf.raw_ops.Switch`
  ([CVE-2020-15190](https://cve.mitre.org/cgi-bin/cvename.cgi?name=CVE-2020-15190))
* Fixes three vulnerabilities in conversion to DLPack format
  ([CVE-2020-15191](https://cve.mitre.org/cgi-bin/cvename.cgi?name=CVE-2020-15191),
  [CVE-2020-15192](https://cve.mitre.org/cgi-bin/cvename.cgi?name=CVE-2020-15192),
  [CVE-2020-15193](https://cve.mitre.org/cgi-bin/cvename.cgi?name=CVE-2020-15193))
* Fixes two vulnerabilities in `SparseFillEmptyRowsGrad`
  ([CVE-2020-15194](https://cve.mitre.org/cgi-bin/cvename.cgi?name=CVE-2020-15194),
  [CVE-2020-15195](https://cve.mitre.org/cgi-bin/cvename.cgi?name=CVE-2020-15195))
* Fixes an integer truncation vulnerability in code using the work sharder API
  ([CVE-2020-15202](https://cve.mitre.org/cgi-bin/cvename.cgi?name=CVE-2020-15202))
* Fixes a format string vulnerability in `tf.strings.as_string`
  ([CVE-2020-15203](https://cve.mitre.org/cgi-bin/cvename.cgi?name=CVE-2020-15203))
* Fixes segfault raised by calling session-only ops in eager mode
  ([CVE-2020-15204](https://cve.mitre.org/cgi-bin/cvename.cgi?name=CVE-2020-15204))
* Fixes data leak and potential ASLR violation from `tf.raw_ops.StringNGrams`
  ([CVE-2020-15205](https://cve.mitre.org/cgi-bin/cvename.cgi?name=CVE-2020-15205))
* Fixes segfaults caused by incomplete `SavedModel` validation
  ([CVE-2020-15206](https://cve.mitre.org/cgi-bin/cvename.cgi?name=CVE-2020-15206))
* Fixes a data corruption due to a bug in negative indexing support in TFLite
  ([CVE-2020-15207](https://cve.mitre.org/cgi-bin/cvename.cgi?name=CVE-2020-15207))
* Fixes a data corruption due to dimension mismatch in TFLite
  ([CVE-2020-15208](https://cve.mitre.org/cgi-bin/cvename.cgi?name=CVE-2020-15208))
* Fixes several vulnerabilities in TFLite saved model format
  ([CVE-2020-15209](https://cve.mitre.org/cgi-bin/cvename.cgi?name=CVE-2020-15209),
  [CVE-2020-15210](https://cve.mitre.org/cgi-bin/cvename.cgi?name=CVE-2020-15210),
  [CVE-2020-15211](https://cve.mitre.org/cgi-bin/cvename.cgi?name=CVE-2020-15211))
* Updates `sqlite3` to `3.33.00` to handle
  [CVE-2020-9327](https://cve.mitre.org/cgi-bin/cvename.cgi?name=CVE-2020-9327),
  [CVE-2020-11655](https://cve.mitre.org/cgi-bin/cvename.cgi?name=CVE-2020-11655),
  [CVE-2020-11656](https://cve.mitre.org/cgi-bin/cvename.cgi?name=CVE-2020-11656),
  [CVE-2020-13434](https://cve.mitre.org/cgi-bin/cvename.cgi?name=CVE-2020-13434),
  [CVE-2020-13435](https://cve.mitre.org/cgi-bin/cvename.cgi?name=CVE-2020-13435),
  [CVE-2020-13630](https://cve.mitre.org/cgi-bin/cvename.cgi?name=CVE-2020-13630),
  [CVE-2020-13631](https://cve.mitre.org/cgi-bin/cvename.cgi?name=CVE-2020-13631),
  [CVE-2020-13871](https://cve.mitre.org/cgi-bin/cvename.cgi?name=CVE-2020-13871),
  and
  [CVE-2020-15358](https://cve.mitre.org/cgi-bin/cvename.cgi?name=CVE-2020-15358).
* Pins `numpy` to 1.18.5 to prevent ABI breakage when compiling code that uses
  both NumPy and TensorFlow headers.


# Release 1.15.4

## Bug Fixes and Other Changes
* Fixes an undefined behavior causing a segfault in `tf.raw_ops.Switch`
  ([CVE-2020-15190](https://cve.mitre.org/cgi-bin/cvename.cgi?name=CVE-2020-15190))
* Fixes three vulnerabilities in conversion to DLPack format
  ([CVE-2020-15191](https://cve.mitre.org/cgi-bin/cvename.cgi?name=CVE-2020-15191),
  [CVE-2020-15192](https://cve.mitre.org/cgi-bin/cvename.cgi?name=CVE-2020-15192),
  [CVE-2020-15193](https://cve.mitre.org/cgi-bin/cvename.cgi?name=CVE-2020-15193))
* Fixes two vulnerabilities in `SparseFillEmptyRowsGrad`
  ([CVE-2020-15194](https://cve.mitre.org/cgi-bin/cvename.cgi?name=CVE-2020-15194),
  [CVE-2020-15195](https://cve.mitre.org/cgi-bin/cvename.cgi?name=CVE-2020-15195))
* Fixes an integer truncation vulnerability in code using the work sharder API
  ([CVE-2020-15202](https://cve.mitre.org/cgi-bin/cvename.cgi?name=CVE-2020-15202))
* Fixes a format string vulnerability in `tf.strings.as_string`
  ([CVE-2020-15203](https://cve.mitre.org/cgi-bin/cvename.cgi?name=CVE-2020-15203))
* Fixes segfault raised by calling session-only ops in eager mode
  ([CVE-2020-15204](https://cve.mitre.org/cgi-bin/cvename.cgi?name=CVE-2020-15204))
* Fixes data leak and potential ASLR violation from `tf.raw_ops.StringNGrams`
  ([CVE-2020-15205](https://cve.mitre.org/cgi-bin/cvename.cgi?name=CVE-2020-15205))
* Fixes segfaults caused by incomplete `SavedModel` validation
  ([CVE-2020-15206](https://cve.mitre.org/cgi-bin/cvename.cgi?name=CVE-2020-15206))
* Fixes a data corruption due to a bug in negative indexing support in TFLite
  ([CVE-2020-15207](https://cve.mitre.org/cgi-bin/cvename.cgi?name=CVE-2020-15207))
* Fixes a data corruption due to dimension mismatch in TFLite
  ([CVE-2020-15208](https://cve.mitre.org/cgi-bin/cvename.cgi?name=CVE-2020-15208))
* Fixes several vulnerabilities in TFLite saved model format
  ([CVE-2020-15209](https://cve.mitre.org/cgi-bin/cvename.cgi?name=CVE-2020-15209),
  [CVE-2020-15210](https://cve.mitre.org/cgi-bin/cvename.cgi?name=CVE-2020-15210),
  [CVE-2020-15211](https://cve.mitre.org/cgi-bin/cvename.cgi?name=CVE-2020-15211))
* Updates `sqlite3` to `3.33.00` to handle
  [CVE-2020-9327](https://cve.mitre.org/cgi-bin/cvename.cgi?name=CVE-2020-9327),
  [CVE-2020-11655](https://cve.mitre.org/cgi-bin/cvename.cgi?name=CVE-2020-11655),
  [CVE-2020-11656](https://cve.mitre.org/cgi-bin/cvename.cgi?name=CVE-2020-11656),
  [CVE-2020-13434](https://cve.mitre.org/cgi-bin/cvename.cgi?name=CVE-2020-13434),
  [CVE-2020-13435](https://cve.mitre.org/cgi-bin/cvename.cgi?name=CVE-2020-13435),
  [CVE-2020-13630](https://cve.mitre.org/cgi-bin/cvename.cgi?name=CVE-2020-13630),
  [CVE-2020-13631](https://cve.mitre.org/cgi-bin/cvename.cgi?name=CVE-2020-13631),
  [CVE-2020-13871](https://cve.mitre.org/cgi-bin/cvename.cgi?name=CVE-2020-13871),
  and
  [CVE-2020-15358](https://cve.mitre.org/cgi-bin/cvename.cgi?name=CVE-2020-15358).
* Fixes #41630 by including `max_seq_length` in CuDNN descriptor cache key
* Pins `numpy` to 1.18.5 to prevent ABI breakage when compiling code that uses
  both NumPy and TensorFlow headers.


# Release 2.3.0

## Major Features and Improvements

*   `tf.data` adds two new mechanisms to solve input pipeline bottlenecks and
    save resources:

    *   [snapshot](https://www.tensorflow.org/api_docs/python/tf/data/experimental/snapshot)
    *   [tf.data service](https://www.tensorflow.org/api_docs/python/tf/data/experimental/service).

    In addition checkout the detailed
    [guide](https://www.tensorflow.org/guide/data_performance_analysis) for
    analyzing input pipeline performance with TF Profiler.

*   [`tf.distribute.TPUStrategy`](https://www.tensorflow.org/api_docs/python/tf/distribute/TPUStrategy)
    is now a stable API and no longer considered experimental for TensorFlow.
    (earlier `tf.distribute.experimental.TPUStrategy`).

*   [TF Profiler](https://www.tensorflow.org/guide/profiler) introduces two new
    tools: a memory profiler to visualize your model’s memory usage over time
    and a [python tracer](https://www.tensorflow.org/guide/profiler#events)
    which allows you to trace python function calls in your model. Usability
    improvements include better diagnostic messages and
    [profile options](https://tensorflow.org/guide/profiler#collect_performance_data)
    to customize the host and device trace verbosity level.

*   Introduces experimental support for Keras Preprocessing Layers API
    ([`tf.keras.layers.experimental.preprocessing.*`](https://www.tensorflow.org/api_docs/python/tf/keras/layers/experimental/preprocessing?version=nightly))
    to handle data preprocessing operations, with support for composite tensor
    inputs. Please see below for additional details on these layers.

*   TFLite now properly supports dynamic shapes during conversion and inference.
    We’ve also added opt-in support on Android and iOS for
    [XNNPACK](https://github.com/tensorflow/tensorflow/tree/master/tensorflow/lite/delegates/xnnpack),
    a highly optimized set of CPU kernels, as well as opt-in support for
    [executing quantized models on the GPU](https://github.com/tensorflow/tensorflow/blob/master/tensorflow/lite/g3doc/performance/gpu_advanced.md#running-quantized-models-experimental).

*   Libtensorflow packages are available in GCS starting this release. We have
    also started to
    [release a nightly version of these packages](https://github.com/tensorflow/tensorflow#official-builds).

*   The experimental Python API
    [`tf.debugging.experimental.enable_dump_debug_info()`](https://www.tensorflow.org/api_docs/python/tf/debugging/experimental/enable_dump_debug_info)
    now allows you to instrument a TensorFlow program and dump debugging
    information to a directory on the file system. The directory can be read and
    visualized by a new interactive dashboard in TensorBoard 2.3 called
    [Debugger V2](https://www.tensorflow.org/tensorboard/debugger_v2), which
    reveals the details of the TensorFlow program including graph structures,
    history of op executions at the Python (eager) and intra-graph levels, the
    runtime dtype, shape, and numerical composition of tensors, as well as their
    code locations.

## Breaking Changes

*   Increases the **minimum bazel version** required to build TF to **3.1.0**.
*   `tf.data`
    *   Makes the following (breaking) changes to the `tf.data`.
    *   C++ API: - `IteratorBase::RestoreInternal`,
        `IteratorBase::SaveInternal`, and `DatasetBase::CheckExternalState`
        become pure-virtual and subclasses are now expected to provide an
        implementation.
    *   The deprecated `DatasetBase::IsStateful` method is removed in favor of
        `DatasetBase::CheckExternalState`.
    *   Deprecated overrides of `DatasetBase::MakeIterator` and
        `MakeIteratorFromInputElement` are removed.
    *   The signature of `tensorflow::data::IteratorBase::SaveInternal` and
        `tensorflow::data::IteratorBase::SaveInput` has been extended with
        `SerializationContext` argument to enable overriding the default policy
        for the handling external state during iterator checkpointing. This is
        not a backwards compatible change and all subclasses of `IteratorBase`
        *need to be updated* accordingly.
*   `tf.keras`
    *   Add a new `BackupAndRestore` callback for handling distributed training
        failures & restarts. Please take a look at this
        [tutorial](https://www.tensorflow.org/tutorials/distribute/multi_worker_with_keras)
        for details on how to use the callback.
*   `tf.image.extract_glimpse` has been updated to correctly process the case
    where `centered=False` and `normalized=False`. This is a breaking change as
    the output is different from (incorrect) previous versions. Note this
    breaking change only impacts `tf.image.extract_glimpse` and
    `tf.compat.v2.image.extract_glimpse` API endpoints. The behavior of
    `tf.compat.v1.image.extract_glimpse` does not change. The behavior of
    existing C++ kernel `ExtractGlimpse` does not change either, so saved models
    using `tf.raw_ops.ExtractGlimpse` will not be impacted.

## Known Caveats
  * `tf.lite`
    * Keras-based LSTM models must be converted with an explicit batch size in the input layer.

## Bug Fixes and Other Changes

### TF Core:
  * Set `tf2_behavior` to 1 to enable V2 for early loading cases.
  * Add `execute_fn_for_device function` to dynamically choose the implementation based on underlying device placement.
  * Eager:
    * Add `reduce_logsumexp` benchmark with experiment compile.
    * Give `EagerTensor`s a meaningful `__array__` implementation.
    * Add another version of defun matmul for performance analysis.
  * `tf.function`/AutoGraph:
    * `AutoGraph` now includes into TensorFlow loops any variables that are closed over by local functions. Previously, such variables were sometimes incorrectly ignored.
    * functions returned by the `get_concrete_function` method of `tf.function` objects can now be called with arguments consistent with the original arguments or type specs passed to `get_concrete_function`.  This calling convention is now the preferred way to use concrete functions with nested values and composite tensors. Please check the [guide](https://www.tensorflow.org/guide/concrete_function) for more details on `concrete_ function`.
    * Update `tf.function`'s `experimental_relax_shapes` to handle composite tensors appropriately.
    * Optimize `tf.function` invocation, by removing redundant list converter.
    * `tf.function` will retrace when called with a different variable instead of simply using the `dtype` & `shape`.
    * [Improve support](https://github.com/tensorflow/tensorflow/issues/33862) for dynamically-sized TensorArray inside `tf.function`.
  * `tf.math`:
    * Narrow down `argmin`/`argmax` contract to always return the smallest index for ties.
    * `tf.math.reduce_variance` and `tf.math.reduce_std` return correct computation for complex types and no longer support integer types.
    * Add Bessel functions of order 0,1 to `tf.math.special`.
    * `tf.divide` now always returns a tensor to be consistent with documentation and other APIs.
  * `tf.image`:
    * Replaced [`tf.image.non_max_suppression_padded`](https://www.tensorflow.org/versions/r2.3/api_docs/python/tf/image/non_max_suppression_padded?hl=en) with a new implementation that supports batched inputs, which is considerably faster on TPUs and GPUs. Boxes with area=0 will be ignored. Existing usage with single inputs should still work as before.
  * `tf.linalg`
    * Add `tf.linalg.banded_triangular_solve`.
  * `tf.random`:
    * Add `tf.random.stateless_parameterized_truncated_normal`.
  * `tf.ragged`:
    * Add `tf.ragged.cross` and `tf.ragged.cross_hashed` operations.
  * `tf.RaggedTensor`:
    * `RaggedTensor.to_tensor()` now preserves static shape.
    * Add `tf.strings.format()` and `tf.print()` to support RaggedTensors.
  * `tf.saved_model`:
    * `@tf.function` from SavedModel no longer ignores args after a `RaggedTensor` when selecting the concrete function to run.
    * Fix save model issue for ops with a list of functions.
    * Add `tf.saved_model.LoadOptions` with [`experimental_io_device`](https://www.tensorflow.org/versions/r2.3/api_docs/python/tf/saved_model/LoadOptions?hl=en) as arg with default value `None` to choose the I/O device for loading models and weights.
    * Update `tf.saved_model.SaveOptions` with [`experimental_io_device`](https://www.tensorflow.org/versions/r2.3/api_docs/python/tf/saved_model/SaveOptions?hl=en) as arg with default value `None` to choose the I/O device for saving models and weights.
    * Mutable tables now restore checkpointed values when loaded from SavedModel.
    * The user object metadata field in the SavedModel proto has been deprecated as part of the updates to Keras SavedModel. Keras was the only consumer of this field prior to the update.
  * GPU
    * TF 2.3 includes PTX kernels only for [compute capability](https://developer.nvidia.com/cuda-gpus) 7.0 to reduce the TF pip binary size.  Earlier releases included PTX for a variety of older compute capabilities.
    * Remove environmental variable `TF_USE_CUDNN`.
  * Others
    * Retain parent namescope for ops added inside `tf.while_loop`/`tf.cond`/`tf.switch_case`.
    * Update `tf.vectorized_map` to support vectorizing `tf.while_loop` and TensorList operations.
    * `tf.custom_gradient` can now be applied to functions that accept nested structures of `tensors` as inputs (instead of just a list of tensors). Note that Python structures such as tuples and lists now won't be treated as tensors, so if you still want them to be treated that way, you need to wrap them with `tf.convert_to_tensor`.
    * No lowering on gradient case op when input is `DeviceIndex` op.
    * Extend the ragged version of `tf.gather` to support `batch_dims` and `axis` args.
    * Update `tf.map_fn` to support RaggedTensors and SparseTensors.
    * Deprecate `tf.group`. It is not useful in eager mode.
    * Add CPU and GPU implementation of modified variation of [`FTRL`](https://www.tensorflow.org/versions/r2.3/api_docs/python/tf/raw_ops/ApplyFtrl)/[`FTRLV2`](https://www.tensorflow.org/versions/r2.3/api_docs/python/tf/raw_ops/ApplyFtrlV2) that can triggerred by `multiply_linear_by_lr` allowing a learning rate of zero.

### `tf.data`:
  * `tf.data.experimental.dense_to_ragged_batch` works correctly with tuples.
  * `tf.data.experimental.dense_to_ragged_batch` to output variable ragged rank.
  * `tf.data.experimental.cardinality` is now a method on `tf.data.Dataset`.
  * `tf.data.Dataset` now supports `len(Dataset)` when the cardinality is finite.

### `tf.distribute`:
  * Expose experimental [`tf.distribute.DistributedDataset`](https://www.tensorflow.org/versions/r2.3/api_docs/python/tf/distribute/DistributedDataset?hl=en) and [`tf.distribute.DistributedIterator`](https://www.tensorflow.org/versions/r2.3/api_docs/python/tf/distribute/DistributedIterator) to distribute input data when using `tf.distribute` to scale training on multiple devices.
    * Added a [`get_next_as_optional`](https://www.tensorflow.org/versions/r2.3/api_docs/python/tf/distribute/DistributedIterator?hl=en#get_next_as_optional) method for [`tf.distribute.DistributedIterator`](https://www.tensorflow.org/versions/r2.3/api_docs/python/tf/distribute/DistributedIterator?hl=en) class to return a `tf.experimental.Optional` instance that contains the next value for all replicas or none instead of raising an out of range error. Also see *new* [guide on input distribution](https://www.tensorflow.org/tutorials/distribute/input).
  * Allow var.assign on MirroredVariables with aggregation=NONE in replica context. Previously this would raise an error. We now allow this because many users and library writers find using `.assign` in replica context to be more convenient, instead of having to use `Strategy.extended.update` which was the previous way of updating variables in this situation.
  * `tf.distribute.experimental.MultiWorkerMirroredStrategy` adds support for partial batches. Workers running out of data now continue to participate in the training with empty inputs, instead of raising an error. Learn more about [partial batches here](https://www.tensorflow.org/tutorials/distribute/input#partial_batches).
  * Improve the performance of reading metrics eagerly under `tf.distribute.experimental.MultiWorkerMirroredStrategy`.
  * Fix the issue that `strategy.reduce()` inside `tf.function` may raise exceptions when the values to reduce are from loops or if-clauses.
  * Fix the issue that `tf.distribute.MirroredStrategy` cannot be used together with `tf.distribute.experimental.MultiWorkerMirroredStrategy`.
  * Add a `tf.distribute.cluster_resolver.TPUClusterResolver.connect` API to simplify TPU initialization.
  * Add `tf.distribute.Strategy.gather` and `tf.distribute.ReplicaContext.all_gather` methods to gather and concatenate `tf.distribute.DistributedValues` across workers and devices.

### `tf.keras`:
  * Introduces experimental preprocessing layers API (`tf.keras.layers.experimental.preprocessing`)  to handle data preprocessing operations such as categorical feature encoding, text vectorization, data normalization, and data discretization (binning). The newly added layers provide a replacement for the  legacy feature column API, and support composite tensor inputs.
  * Added **categorical data** processing layers:
    * `IntegerLookup` & `StringLookup`: build an index of categorical feature values
    * `CategoryEncoding`: turn integer-encoded categories into one-hot, multi-hot, or tf-idf encoded representations
    * `CategoryCrossing`: create new categorical features representing co-occurrences of previous categorical feature values
    * `Hashing`: the hashing trick, for large-vocabulary categorical features
    * `Discretization`: turn continuous numerical features into categorical features by binning their values
  * Improved **image preprocessing** layers: `CenterCrop`, `Rescaling`
  * Improved **image augmentation** layers: `RandomCrop`, `RandomFlip`, `RandomTranslation`, `RandomRotation`, `RandomHeight`, `RandomWidth`, `RandomZoom`, `RandomContrast`
  * Improved **`TextVectorization`** layer, which handles string tokenization, n-gram generation, and token encoding
    * The `TextVectorization` layer now accounts for the mask_token as part of the vocabulary size when output_mode='int'. This means that, if you have a max_tokens value of 5000, your output will have 5000 unique values (not 5001 as before).
    * Change the return value of `TextVectorization.get_vocabulary()` from `byte` to `string`. Users who previously were calling 'decode' on the output of this method should no longer need to do so.
  * Introduce new Keras dataset generation utilities :
    * **[`image_dataset_from_directory`](https://www.tensorflow.org/api_docs/python/tf/keras/preprocessing/image_dataset_from_directory)** is a utility based on `tf.data.Dataset`, meant to replace the legacy `ImageDataGenerator`. It takes you from a structured directory of images to a labeled dataset, in one function call. Note that it doesn't perform image data augmentation (which is meant to be done using preprocessing layers).
    * **[`text_dataset_from_directory`](https://www.tensorflow.org/api_docs/python/tf/keras/preprocessing/text_dataset_from_directory)** takes you from a structured directory of text files to a labeled dataset, in one function call.
    * **[`timeseries_dataset_from_array`](https://www.tensorflow.org/api_docs/python/tf/keras/preprocessing/timeseries_dataset_from_array)** is a `tf.data.Dataset`-based replacement of the legacy `TimeseriesGenerator`. It takes you from an array of timeseries data to a dataset of shifting windows with their targets.
  * Added [`experimental_steps_per_execution`](https://www.tensorflow.org/versions/r2.3/api_docs/python/tf/keras/Model?hl=en#compile)
 arg to `model.compile` to indicate the number of batches to run per `tf.function` call. This can speed up Keras Models on TPUs up to 3x.
  * Extends `tf.keras.layers.Lambda` layers to support multi-argument lambdas, and keyword arguments when calling the layer.
  * Functional models now get constructed if *any* tensor in a layer call's arguments/keyword arguments comes from a keras input. Previously the functional api would only work if all of the elements in the first argument to the layer came from a keras input.
  * Clean up `BatchNormalization` layer's `trainable` property to act like standard python state when it's used inside `tf.functions` (frozen at tracing time), instead of acting like a pseudo-variable whose updates *kind of sometimes* get reflected in already-traced `tf.function` traces.
  * Add the `Conv1DTranspose` layer.
  * Refine the semantics of `SensitivitySpecificityBase` derived metrics. See the updated API docstrings for [`tf.keras.metrics.SensitivityAtSpecificity`](https://www.tensorflow.org/versions/r2.3/api_docs/python/tf/keras/metrics/SensitivityAtSpecificity) and [`tf.keras.metrics.SpecificityAtSensitivty`](https://www.tensorflow.org/versions/r2.3/api_docs/python/tf/keras/metrics/SpecificityAtSensitivity).

### `tf.lite`:
  * Converter
      * Restored `inference_input_type` and `inference_output_type` flags in TF 2.x TFLiteConverter (backward compatible with TF 1.x) to support integer (tf.int8, tf.uint8) input and output types in post training full integer quantized models.
      * Added support for converting and resizing models with dynamic (placeholder) dimensions. Previously, there was only limited support for dynamic batch size, and even that did not guarantee that the model could be properly resized at runtime.
       * Enabled experimental support for a new quantization mode with 16-bit activations and 8-bit weights. See `lite.OpsSet.EXPERIMENTAL_TFLITE_BUILTINS_ACTIVATIONS_INT16_WEIGHTS_INT8`.
  * CPU
      * Fix an issue w/ dynamic weights and `Conv2D` on x86.
      * Add a runtime Android flag for enabling `XNNPACK` for optimized CPU performance.
      * Add a runtime iOS flag for enabling `XNNPACK` for optimized CPU performance.
      * Add a compiler flag to enable building a TFLite library that applies `XNNPACK` delegate automatically when the model has a `fp32` operation.
  * GPU
      * Allow GPU acceleration starting with internal graph nodes
      * Experimental support for quantized models with the Android GPU delegate
      * Add GPU delegate whitelist.
      * Rename GPU whitelist -> compatibility (list).
      * Improve GPU compatibility list entries from crash reports.
  * NNAPI
      * Set default value for `StatefulNnApiDelegate::Options::max_number_delegated_partitions` to 3.
      * Add capability to disable `NNAPI` CPU and check `NNAPI` Errno.
      * Fix crashes when using `NNAPI` with target accelerator specified with model containing Conv2d or FullyConnected or LSTM nodes with quantized weights.
      * Fix `ANEURALNETWORKS_BAD_DATA` execution failures with `sum`/`max`/`min`/`reduce` operations with `scalar` inputs.
  * Hexagon
      * TFLite Hexagon Delegate out of experimental.
      * Experimental `int8` support for most hexagon ops.
      * Experimental per-channel quant support for `conv` in Hexagon delegate.
      * Support dynamic batch size in C++ API.
  * CoreML
     * Opensource CoreML delegate
  * Misc
      * Enable building Android TFLite targets on Windows
      * Add support for `BatchMatMul`.
      * Add support for `half_pixel_centers` with `ResizeNearestNeighbor`.
      * Add 3D support for `BatchToSpaceND`.
      * Add 5D support for `BroadcastSub`, `Maximum`, `Minimum`, `Transpose` and `BroadcastDiv`.
      * Rename `kTfLiteActRelu1` to `kTfLiteActReluN1To1`.
      * Enable flex delegate on tensorflow.lite.Interpreter Python package.
      * Add `Buckettize`, `SparseCross` and `BoostedTreesBucketize` to the flex whitelist.
      * Add support for selective registration of flex ops.
      * Add missing kernels for flex delegate whitelisted ops.
      * Fix issue when using direct `ByteBuffer` inputs with graphs that have dynamic shapes.
      * Fix error checking supported operations in a model containing `HardSwish`.

### Packaging Support
  * Added `tf.sysconfig.get_build_info()`. Returns a dict that describes the build environment of the currently installed TensorFlow package, e.g. the NVIDIA CUDA and NVIDIA CuDNN versions used when TensorFlow was built.

### Profiler
  * Fix a subtle use-after-free issue in `XStatVisitor::RefValue()`.

### TPU Enhancements
  * Adds 3D mesh support in TPU configurations ops.
  * Added TPU code for `FTRL` with `multiply_linear_by_lr`.
  * Silently adds a new file system registry at `gstpu`.
  * Support `restartType` in cloud tpu client.
  * Depend on a specific version of google-api-python-client.
  * Fixes apiclient import.

### Tracing and Debugging
  * Add a `TFE_Py_Execute` traceme.

### XLA Support
  * Implement stable `argmin` and `argmax`

## Thanks to our Contributors

This release contains contributions from many people at Google, as well as:

902449@58880@bigcat_chen@ASIC, Abdul Baseer Khan, Abhineet Choudhary, Abolfazl Shahbazi, Adam Hillier, ag.ramesh, Agoniii, Ajay P, Alex Hoffman, Alexander Bayandin, Alexander Grund, Alexandre Abadie, Alexey Rogachevskiy, amoitra, Andrew Stevens, Angus-Luo, Anshuman Tripathy, Anush Elangovan, Artem Mavrin, Ashutosh Hathidara, autoih, Ayushman Kumar, ayushmankumar7, Bairen Yi, Bas Aarts, Bastian Eichenberger, Ben Barsdell, bhack, Bharat Raghunathan, Biagio Montaruli, Bigcat-Himax, blueyi, Bryan Cutler, Byambaa, Carlos Hernandez-Vaquero, Chen Lei, Chris Knorowski, Christian Clauss, chuanqiw, CuiYifeng, Daniel Situnayake, Daria Zhuravleva, Dayananda-V, Deven Desai, Devi Sandeep Endluri, Dmitry Zakharov, Dominic Jack, Duncan Riach, Edgar Liberis, Ehsan Toosi, ekuznetsov139, Elena Zhelezina, Eugene Kuznetsov, Eugene Mikhantiev, Evgenii Zheltonozhskii, Fabio Di Domenico, Fausto Morales, Fei Sun, feihugis, Felix E. Klee, flyingcat, Frederic Bastien, Fredrik Knutsson, frreiss, fsx950223, ganler, Gaurav Singh, Georgios Pinitas, Gian Marco Iodice, Giorgio Arena, Giuseppe Rossini, Gregory Keith, Guozhong Zhuang, gurushantj, Hahn Anselm, Harald Husum, Harjyot Bagga, Hristo Vrigazov, Ilya Persky, Ir1d, Itamar Turner-Trauring, jacco, Jake Tae, Janosh Riebesell, Jason Zaman, jayanth, Jeff Daily, Jens Elofsson, Jinzhe Zeng, JLZ, Jonas Skog, Jonathan Dekhtiar, Josh Meyer, Joshua Chia, Judd, justkw, Kaixi Hou, Kam D Kasravi, Kamil Rakoczy, Karol Gugala, Kayou, Kazuaki Ishizaki, Keith Smiley, Khaled Besrour, Kilaru Yasaswi Sri Chandra Gandhi, Kim, Young Soo, Kristian Hartikainen, Kwabena W. Agyeman, Leslie-Fang, Leslie-Fang-Intel, Li, Guizi, Lukas Geiger, Lutz Roeder, M\U00E5Ns Nilsson, Mahmoud Abuzaina, Manish, Marcel Koester, Marcin Sielski, marload, Martin Jul, Matt Conley, mdfaijul, Meng, Peng, Meteorix, Michael Käufl, Michael137, Milan Straka, Mitchell Vitez, Ml-0, Mokke Meguru, Mshr-H, nammbash, Nathan Luehr, naumkin, Neeraj Bhadani, ngc92, Nick Morgan, nihui, Niranjan Hasabnis, Niranjan Yadla, Nishidha Panpaliya, Oceania2018, oclyke, Ouyang Jin, OverLordGoldDragon, Owen Lyke, Patrick Hemmer, Paul Andrey, Peng Sun, periannath, Phil Pearl, Prashant Dandriyal, Prashant Kumar, Rahul Huilgol, Rajan Singh, Rajeshwar Reddy T, rangjiaheng, Rishit Dagli, Rohan Reddy, rpalakkal, rposts, Ruan Kunliang, Rushabh Vasani, Ryohei Ikegami, Semun Lee, Seo-Inyoung, Sergey Mironov, Sharada Shiddibhavi, ShengYang1, Shraiysh Vaishay, Shunya Ueta, shwetaoj, Siyavash Najafzade, Srinivasan Narayanamoorthy, Stephan Uphoff, storypku, sunchenggen, sunway513, Sven-Hendrik Haase, Swapnil Parekh, Tamas Bela Feher, Teng Lu, tigertang, tomas, Tomohiro Ubukata, tongxuan.ltx, Tony Tonev, Tzu-Wei Huang, Téo Bouvard, Uday Bondhugula, Vaibhav Jade, Vijay Tadikamalla, Vikram Dattu, Vincent Abriou, Vishnuvardhan Janapati, Vo Van Nghia, VoVAllen, Will Battel, William D. Irons, wyzhao, Xiaoming (Jason) Cui, Xiaoquan Kong, Xinan Jiang, xutianming, Yair Ehrenwald, Yasir Modak, Yasuhiro Matsumoto, Yixing Fu, Yong Tang, Yuan Tang, zhaozheng09, Zilin Zhu, zilinzhu, 张志豪

# Release 2.1.1

## Bug Fixes and Other Changes
* Updates `sqlite3` to `3.31.01` to handle [CVE-2019-19880](https://cve.mitre.org/cgi-bin/cvename.cgi?name=CVE-2019-19880), [CVE-2019-19244](https://cve.mitre.org/cgi-bin/cvename.cgi?name=CVE-2019-19244) and [CVE-2019-19645](https://cve.mitre.org/cgi-bin/cvename.cgi?name=CVE-2019-19645)
* Updates `curl` to `7.69.1` to handle [CVE-2019-15601](https://cve.mitre.org/cgi-bin/cvename.cgi?name=CVE-2019-15601)
* Updates `libjpeg-turbo` to `2.0.4` to handle [CVE-2018-19664](https://cve.mitre.org/cgi-bin/cvename.cgi?name=CVE-2018-19664), [CVE-2018-20330](https://cve.mitre.org/cgi-bin/cvename.cgi?name=CVE-2018-20330) and [CVE-2019-13960](https://cve.mitre.org/cgi-bin/cvename.cgi?name=CVE-2019-13960)
* Updates Apache Spark to `2.4.5` to handle [CVE-2019-10099](https://cve.mitre.org/cgi-bin/cvename.cgi?name=CVE-2019-10099), [CVE-2018-17190](https://cve.mitre.org/cgi-bin/cvename.cgi?name=CVE-2018-17190) and [CVE-2018-11770](https://cve.mitre.org/cgi-bin/cvename.cgi?name=CVE-2018-11770)
* Fixes a versioning bug which causes Keras layers from TF 1.x to be used instead of those from TF 2.x

# Release 2.0.2

## Bug Fixes and Other Changes
* Updates `sqlite3` to `3.31.01` to handle [CVE-2019-19880](https://cve.mitre.org/cgi-bin/cvename.cgi?name=CVE-2019-19880), [CVE-2019-19244](https://cve.mitre.org/cgi-bin/cvename.cgi?name=CVE-2019-19244) and [CVE-2019-19645](https://cve.mitre.org/cgi-bin/cvename.cgi?name=CVE-2019-19645)
* Updates `curl` to `7.69.1` to handle [CVE-2019-15601](https://cve.mitre.org/cgi-bin/cvename.cgi?name=CVE-2019-15601)
* Updates `libjpeg-turbo` to `2.0.4` to handle [CVE-2018-19664](https://cve.mitre.org/cgi-bin/cvename.cgi?name=CVE-2018-19664), [CVE-2018-20330](https://cve.mitre.org/cgi-bin/cvename.cgi?name=CVE-2018-20330) and [CVE-2019-13960](https://cve.mitre.org/cgi-bin/cvename.cgi?name=CVE-2019-13960)
* Updates Apache Spark to `2.4.5` to handle [CVE-2019-10099](https://cve.mitre.org/cgi-bin/cvename.cgi?name=CVE-2019-10099), [CVE-2018-17190](https://cve.mitre.org/cgi-bin/cvename.cgi?name=CVE-2018-17190) and [CVE-2018-11770](https://cve.mitre.org/cgi-bin/cvename.cgi?name=CVE-2018-11770)

# Release 1.15.3

## Bug Fixes and Other Changes
* Updates `sqlite3` to `3.31.01` to handle [CVE-2019-19880](https://cve.mitre.org/cgi-bin/cvename.cgi?name=CVE-2019-19880), [CVE-2019-19244](https://cve.mitre.org/cgi-bin/cvename.cgi?name=CVE-2019-19244) and [CVE-2019-19645](https://cve.mitre.org/cgi-bin/cvename.cgi?name=CVE-2019-19645)
* Updates `curl` to `7.69.1` to handle [CVE-2019-15601](https://cve.mitre.org/cgi-bin/cvename.cgi?name=CVE-2019-15601)
* Updates `libjpeg-turbo` to `2.0.4` to handle [CVE-2018-19664](https://cve.mitre.org/cgi-bin/cvename.cgi?name=CVE-2018-19664), [CVE-2018-20330](https://cve.mitre.org/cgi-bin/cvename.cgi?name=CVE-2018-20330) and [CVE-2019-13960](https://cve.mitre.org/cgi-bin/cvename.cgi?name=CVE-2019-13960)
* Updates Apache Spark to `2.4.5` to handle [CVE-2019-10099](https://cve.mitre.org/cgi-bin/cvename.cgi?name=CVE-2019-10099), [CVE-2018-17190](https://cve.mitre.org/cgi-bin/cvename.cgi?name=CVE-2018-17190) and [CVE-2018-11770](https://cve.mitre.org/cgi-bin/cvename.cgi?name=CVE-2018-11770)

# Release 2.2.0

TensorFlow 2.2 discontinues support for Python 2, [previously announced](https://groups.google.com/a/tensorflow.org/d/msg/announce/gVwS5RC8mds/dCt1ka2XAAAJ) as following [Python 2's EOL on January 1, 2020](https://www.python.org/dev/peps/pep-0373/#update).

Coinciding with this change, new releases of [TensorFlow's Docker images](https://hub.docker.com/r/tensorflow/tensorflow/) provide Python 3 exclusively. Because all images now use Python 3, Docker tags containing `-py3` will no longer be provided and existing `-py3` tags like `latest-py3` will not be updated.

## Major Features and Improvements

* Replaced the scalar type for string tensors from `std::string` to `tensorflow::tstring` which is now ABI stable.
* A new Profiler for TF 2 for CPU/GPU/TPU. It offers both device and host performance analysis, including input pipeline and TF Ops. Optimization advisory is provided whenever possible. Please see [this tutorial](https://www.tensorflow.org/tensorboard/tensorboard_profiling_keras) and [guide](https://www.tensorflow.org/guide/profiler) for usage guidelines.
* Export C++ functions to Python using `pybind11` as opposed to `SWIG` as a part of our [deprecation of swig efforts](https://github.com/tensorflow/community/blob/master/rfcs/20190208-pybind11.md).
* `tf.distribute`:
  * Support added for global sync `BatchNormalization` by using the newly added `tf.keras.layers.experimental.SyncBatchNormalization` layer. This layer will sync `BatchNormalization` statistics every step across all replicas taking part in sync training.
  * Performance improvements for GPU multi-worker distributed training using `tf.distribute.experimental.MultiWorkerMirroredStrategy`
    * Update NVIDIA `NCCL` to `2.5.7-1` for better performance and performance tuning. Please see [nccl developer guide](https://docs.nvidia.com/deeplearning/sdk/nccl-developer-guide/docs/env.html) for more information on this.
    * Support gradient `allreduce` in `float16`. See this [example](https://github.com/tensorflow/models/blob/master/official/staging/training/grad_utils.py) usage.
    * Experimental support of [all reduce gradient packing](https://www.tensorflow.org/api_docs/python/tf/distribute/experimental/CollectiveHints) to allow overlapping gradient aggregation with backward path computation.
    * Deprecated `experimental_run_v2` method for distribution strategies and renamed the method `run` as it is no longer experimental.
    * Add CompositeTensor support for DistributedIterators. This should help prevent unnecessary function retracing and memory leaks.
* `tf.keras`:
  * `Model.fit` major improvements:
     * You can now use custom training logic with `Model.fit` by overriding `Model.train_step`.
     * Easily write state-of-the-art training loops without worrying about all of the features `Model.fit` handles for you (distribution strategies, callbacks, data formats, looping logic, etc)
     * See the default [`Model.train_step`](https://github.com/tensorflow/tensorflow/blob/1381fc8e15e22402417b98e3881dfd409998daea/tensorflow/python/keras/engine/training.py#L540) for an example of what this function should look like. Same applies for validation and inference via `Model.test_step` and `Model.predict_step`.
     * SavedModel uses its own `Model._saved_model_inputs_spec` attr now instead of
       relying on `Model.inputs` and `Model.input_names`, which are no longer set for subclass Models.
       This attr is set in eager, `tf.function`, and graph modes. This gets rid of the need for users to
       manually call `Model._set_inputs` when using Custom Training Loops(CTLs).
     * Dynamic shapes are supported for generators by calling the Model on the first batch we "peek" from the generator.
       This used to happen implicitly in `Model._standardize_user_data`. Long-term, a solution where the
       `DataAdapter` doesn't need to call the Model is probably preferable.
  * The SavedModel format now supports all Keras built-in layers (including metrics, preprocessing layers, and stateful RNN layers)
  * Update Keras batch normalization layer to use the running mean and average computation in the `fused_batch_norm`. You should see significant performance improvements when using `fused_batch_norm` in Eager mode.

* `tf.lite`:
  * Enable TFLite experimental new converter by default.
* XLA
  * XLA now builds and works on windows. All prebuilt packages come with XLA available.
  * XLA can be [enabled for a `tf.function`](https://www.tensorflow.org/xla#explicit_compilation_with_tffunction
) with “compile or throw exception” semantics on CPU and GPU.

## Breaking Changes
* `tf.keras`:
  * In `tf.keras.applications` the name of the "top" layer has been standardized to "predictions". This is only a problem if your code relies on the exact name of the layer.
  * Huber loss function has been updated to be consistent with other Keras losses. It now computes mean over the last axis of per-sample losses before applying the reduction function.
* AutoGraph no longer converts functions passed to `tf.py_function`, `tf.py_func` and `tf.numpy_function`.
* Deprecating `XLA_CPU` and `XLA_GPU` devices with this release.
* Increasing the minimum bazel version to build TF to 2.0.0 to use Bazel's `cc_experimental_shared_library`.
* Keras compile/fit behavior for functional and subclassed models have been unified. Model properties such as `metrics`, `metrics_names` will now be available only after **training/evaluating the model on actual data** for functional models. `metrics` will **now include** model `loss` and output losses.`loss_functions` property has been removed from the model. This was an undocumented property that was accidentally public and has now been removed.

## Known Caveats
* The current TensorFlow release now **requires** [gast](https://pypi.org/project/gast/) version 0.3.3.

## Bug Fixes and Other Changes

*   `tf.data`:
    *   Removed `autotune_algorithm` from experimental optimization options.
*   TF Core:
    *   `tf.constant` always creates CPU tensors irrespective of the current
        device context.
    *   Eager `TensorHandles` maintain a list of mirrors for any copies to local
        or remote devices. This avoids any redundant copies due to op execution.
    *   For `tf.Tensor` & `tf.Variable`, `.experimental_ref()` is no longer
        experimental and is available as simply `.ref()`.
    *   `pfor/vectorized_map`: Added support for vectorizing 56 more ops.
        Vectorizing `tf.cond` is also supported now.
    *   Set as much partial shape as we can infer statically within the gradient
        impl of the gather op.
    *   Gradient of `tf.while_loop` emits `StatelessWhile` op if `cond` and body
        functions are stateless. This allows multiple gradients while ops to run
        in parallel under distribution strategy.
    *   Speed up `GradientTape` in eager mode by auto-generating list of op
        inputs/outputs which are unused and hence not cached for gradient
        functions.
    *   Support `back_prop=False` in `while_v2` but mark it as deprecated.
    *   Improve error message when attempting to use `None` in data-dependent
        control flow.
    *   Add `RaggedTensor.numpy()`.
    *   Update `RaggedTensor.__getitem__` to preserve uniform dimensions & allow
        indexing into uniform dimensions.
    *   Update `tf.expand_dims` to always insert the new dimension as a
        non-ragged dimension.
    *   Update `tf.embedding_lookup` to use `partition_strategy` and `max_norm`
        when `ids` is ragged.
    *   Allow `batch_dims==rank(indices)` in `tf.gather`.
    *   Add support for bfloat16 in `tf.print`.
*   `tf.distribute`:
    *   Support `embedding_column` with variable-length input features for
        `MultiWorkerMirroredStrategy`.
*   `tf.keras`:
    *   Added `experimental_aggregate_gradients` argument to
        `tf.keras.optimizer.Optimizer.apply_gradients`. This allows custom
        gradient aggregation and processing aggregated gradients in custom
        training loop.
    *   Allow `pathlib.Path` paths for loading models via Keras API.
*   `tf.function`/AutoGraph:
    *   AutoGraph is now available in `ReplicaContext.merge_call`,
        `Strategy.extended.update` and `Strategy.extended.update_non_slot`.
    *   Experimental support for shape invariants has been enabled in
        `tf.function`. See the API docs for
        `tf.autograph.experimental.set_loop_options` for additional info.
    *   AutoGraph error messages now exclude frames corresponding to APIs
        internal to AutoGraph.
    *   Improve shape inference for `tf.function` input arguments to unlock more
        Grappler optimizations in TensorFlow 2.x.
    *   Improve automatic control dependency management of resources by allowing
        resource reads to occur in parallel and synchronizing only on writes.
    *   Fix execution order of multiple stateful calls to `experimental_run_v2`
        in `tf.function`.
    *   You can now iterate over `RaggedTensors` using a for loop inside
        `tf.function`.
*   `tf.lite`:
    *   Migrated the `tf.lite` C inference API out of experimental into lite/c.
    *   Add an option to disallow `NNAPI` CPU / partial acceleration on Android
        10
    *   TFLite Android AARs now include the C headers and APIs are required to
        use TFLite from native code.
    *   Refactors the delegate and delegate kernel sources to allow usage in the
        linter.
    *   Limit delegated ops to actually supported ones if a device name is
        specified or `NNAPI` CPU Fallback is disabled.
    *   TFLite now supports `tf.math.reciprocal1` op by lowering to `tf.div op`.
    *   TFLite's unpack op now supports boolean tensor inputs.
    *   Microcontroller and embedded code moved from experimental to main
        TensorFlow Lite folder
    *   Check for large TFLite tensors.
    *   Fix GPU delegate crash with C++17.
    *   Add 5D support to TFLite `strided_slice`.
    *   Fix error in delegation of `DEPTH_TO_SPACE` to `NNAPI` causing op not to
        be accelerated.
    *   Fix segmentation fault when running a model with LSTM nodes using
        `NNAPI` Delegate
    *   Fix `NNAPI` delegate failure when an operand for Maximum/Minimum
        operation is a scalar.
    *   Fix `NNAPI` delegate failure when Axis input for reduce operation is a
        scalar.
    *   Expose option to limit the number of partitions that will be delegated
        to `NNAPI`.
    *   If a target accelerator is specified, use its feature level to determine
        operations to delegate instead of SDK version.
*   `tf.random`:
    *   Various random number generation improvements:
    *   Add a fast path for default `random_uniform`
    *   `random_seed` documentation improvement.
    *   `RandomBinomial` broadcasts and appends the sample shape to the left
        rather than the right.
    *   Added `tf.random.stateless_binomial`, `tf.random.stateless_gamma`,
        `tf.random.stateless_poisson`
    *   `tf.random.stateless_uniform` now supports unbounded sampling of `int`
        types.
*   Math and Linear Algebra:
    *   Add `tf.linalg.LinearOperatorTridiag`.
    *   Add `LinearOperatorBlockLowerTriangular`
    *   Add broadcasting support to
        tf.linalg.triangular_solve[#26204](https://github.com/tensorflow/tensorflow/issues/26204),
        tf.math.invert_permutation.
    *   Add `tf.math.sobol_sample` op.
    *   Add `tf.math.xlog1py`.
    *   Add `tf.math.special.{dawsn,expi,fresnel_cos,fresnel_sin,spence}`.
    *   Add a Modified Discrete Cosine Transform (MDCT) and its inverse to
        `tf.signal`.
*   TPU Enhancements:
    *   Refactor `TpuClusterResolver` to move shared logic to a separate pip
        package.
    *   Support configuring TPU software version from cloud tpu client.
    *   Allowed TPU embedding weight decay factor to be multiplied by learning
        rate.
*   XLA Support:
    *   Add standalone XLA AOT runtime target + relevant .cc sources to pip
        package.
    *   Add check for memory alignment to MemoryAllocation::MemoryAllocation()
        on 32-bit ARM. This ensures a deterministic early exit instead of a hard
        to debug bus error later.
    *   `saved_model_cli aot_compile_cpu` allows you to compile saved models to
        XLA header+object files and include them in your C++ programs.
    *   Enable `Igamma`, `Igammac` for XLA.
*   Deterministic Op Functionality:
    *   XLA reduction emitter is deterministic when the environment variable
        `TF_DETERMINISTIC_OPS` is set to "true" or "1". This extends
        deterministic `tf.nn.bias_add` back-prop functionality (and therefore
        also deterministic back-prop of bias-addition in Keras layers) to
        include when XLA JIT compilation is enabled.
    *   Fix problem, when running on a CUDA GPU and when either environment
        variable `TF_DETERMINISTIC_OPS` or environment variable
        `TF_CUDNN_DETERMINISTIC` is set to "true" or "1", in which some layer
        configurations led to an exception with the message "No algorithm
        worked!"
*   Tracing and Debugging:
    *   Add source, destination name to `_send` traceme to allow easier
        debugging.
    *   Add traceme event to `fastpathexecute`.
*   Other:
    *   Fix an issue with AUC.reset_states for multi-label AUC
        [#35852](https://github.com/tensorflow/tensorflow/issues/35852)
    *   Fix the TF upgrade script to not delete files when there is a parsing
        error and the output mode is `in-place`.
    *   Move `tensorflow/core:framework/*_pyclif` rules to
        `tensorflow/core/framework:*_pyclif`.

## Thanks to our Contributors

This release contains contributions from many people at Google, as well as:

372046933, 8bitmp3, aaronhma, Abin Shahab, Aditya Patwardhan, Agoniii, Ahti Kitsik, Alan Yee, Albin Joy, Alex Hoffman, Alexander Grund, Alexandre E. Eichenberger, Amit Kumar Jaiswal, amoitra, Andrew Anderson, Angus-Luo, Anthony Barbier, Anton Kachatkou, Anuj Rawat, archis, Arpan-Dhatt, Arvind Sundararajan, Ashutosh Hathidara, autoih, Bairen Yi, Balint Cristian, Bas Aarts, BashirSbaiti, Basit Ayantunde, Ben Barsdell, Benjamin Gaillard, boron, Brett Koonce, Bryan Cutler, Christian Goll, Christian Sachs, Clayne Robison, comet, Daniel Falbel, Daria Zhuravleva, darsh8200, David Truby, Dayananda-V, deepakm, Denis Khalikov, Devansh Singh, Dheeraj R Reddy, Diederik Van Liere, Diego Caballero, Dominic Jack, dothinking, Douman, Drake Gens, Duncan Riach, Ehsan Toosi, ekuznetsov139, Elena Zhelezina, elzino, Ending2015a, Eric Schweitz, Erik Zettel, Ethan Saadia, Eugene Kuznetsov, Evgeniy Zheltonozhskiy, Ewout Ter Hoeven, exfalso, FAIJUL, Fangjun Kuang, Fei Hu, Frank Laub, Frederic Bastien, Fredrik Knutsson, frreiss, Frédéric Rechtenstein, fsx950223, Gaurav Singh, gbaned, George Grzegorz Pawelczak, George Sterpu, Gian Marco Iodice, Giorgio Arena, Hans Gaiser, Hans Pabst, Haoyu Wu, Harry Slatyer, hsahovic, Hugo, Hugo Sjöberg, IrinaM21, jacco, Jake Tae, Jean-Denis Lesage, Jean-Michel Gorius, Jeff Daily, Jens Elofsson, Jerry Shih, jerryyin, Jin Mingjian, Jinjing Zhou, JKIsaacLee, jojimonv, Jonathan Dekhtiar, Jose Ignacio Gomez, Joseph-Rance, Judd, Julian Gross, Kaixi Hou, Kaustubh Maske Patil, Keunwoo Choi, Kevin Hanselman, Khor Chean Wei, Kilaru Yasaswi Sri Chandra Gandhi, Koan-Sin Tan, Koki Ibukuro, Kristian Holsheimer, kurileo, Lakshay Tokas, Lee Netherton, leike666666, Leslie-Fang-Intel, Li, Guizi, LIUJIAN435, Lukas Geiger, Lyo Nguyen, madisetti, Maher Jendoubi, Mahmoud Abuzaina, Manuel Freiberger, Marcel Koester, Marco Jacopo Ferrarotti, Markus Franke, marload, Mbah-Javis, mbhuiyan, Meng Zhang, Michael Liao, MichaelKonobeev, Michal Tarnowski, Milan Straka, minoring, Mohamed Nour Abouelseoud, MoussaMM, Mrinal Jain, mrTsjolder, Måns Nilsson, Namrata Bhave, Nicholas Gao, Niels Ole Salscheider, nikochiko, Niranjan Hasabnis, Nishidha Panpaliya, nmostafa, Noah Trenaman, nuka137, Officium, Owen L - Sfe, Pallavi G, Paul Andrey, Peng Sun, Peng Wu, Phil Pearl, PhilipMay, pingsutw, Pooya Davoodi, PragmaTwice, pshiko, Qwerty71, R Gomathi, Rahul Huilgol, Richard Xiao, Rick Wierenga, Roberto Rosmaninho, ruchit2801, Rushabh Vasani, Sami, Sana Damani, Sarvesh Dubey, Sasan Jafarnejad, Sergii Khomenko, Shane Smiskol, Shaochen Shi, sharkdtu, Shawn Presser, ShengYang1, Shreyash Patodia, Shyam Sundar Dhanabalan, Siju Samuel, Somyajit Chakraborty Sam, Srihari Humbarwadi, srinivasan.narayanamoorthy, Srishti Yadav, Steph-En-M, Stephan Uphoff, Stephen Mugisha, SumanSudhir, Taehun Kim, Tamas Bela Feher, TengLu, Tetragramm, Thierry Herrmann, Tian Jin, tigertang, Tom Carchrae, Tom Forbes, Trent Lo, Victor Peng, vijayphoenix, Vincent Abriou, Vishal Bhola, Vishnuvardhan Janapati, vladbataev, VoVAllen, Wallyss Lima, Wen-Heng (Jack) Chung, wenxizhu, William D. Irons, William Zhang, Xiaoming (Jason) Cui, Xiaoquan Kong, Xinan Jiang, Yasir Modak, Yasuhiro Matsumoto, Yaxun (Sam) Liu, Yong Tang, Ytyt-Yt, yuan, Yuan Mingshuai, Yuan Tang, Yuki Ueda, Yusup, zhangshijin, zhuwenxi

# Release 2.0.1

## Bug Fixes and Other Changes
* Fixes a security vulnerability where converting a Python string to a `tf.float16` value produces a segmentation fault ([CVE-2020-5215](https://cve.mitre.org/cgi-bin/cvename.cgi?name=CVE-2020-5215))
* Updates `curl` to `7.66.0` to handle [CVE-2019-5482](https://cve.mitre.org/cgi-bin/cvename.cgi?name=CVE-2019-5482) and [CVE-2019-5481](https://cve.mitre.org/cgi-bin/cvename.cgi?name=CVE-2019-5481)
* Updates `sqlite3` to `3.30.01` to handle [CVE-2019-19646](https://cve.mitre.org/cgi-bin/cvename.cgi?name=CVE-2019-19646), [CVE-2019-19645](https://cve.mitre.org/cgi-bin/cvename.cgi?name=CVE-2019-19645) and [CVE-2019-16168](https://cve.mitre.org/cgi-bin/cvename.cgi?name=CVE-2019-16168)


# Release 1.15.2

## Bug Fixes and Other Changes
* Fixes a security vulnerability where converting a Python string to a `tf.float16` value produces a segmentation fault ([CVE-2020-5215](https://cve.mitre.org/cgi-bin/cvename.cgi?name=CVE-2020-5215))
* Updates `curl` to `7.66.0` to handle [CVE-2019-5482](https://cve.mitre.org/cgi-bin/cvename.cgi?name=CVE-2019-5482) and [CVE-2019-5481](https://cve.mitre.org/cgi-bin/cvename.cgi?name=CVE-2019-5481)
* Updates `sqlite3` to `3.30.01` to handle [CVE-2019-19646](https://cve.mitre.org/cgi-bin/cvename.cgi?name=CVE-2019-19646), [CVE-2019-19645](https://cve.mitre.org/cgi-bin/cvename.cgi?name=CVE-2019-19645) and [CVE-2019-16168](https://cve.mitre.org/cgi-bin/cvename.cgi?name=CVE-2019-16168)


# Release 2.1.0

TensorFlow 2.1 will be the last TF release supporting Python 2. Python 2 support [officially ends an January 1, 2020](https://www.python.org/dev/peps/pep-0373/#update). [As announced earlier](https://groups.google.com/a/tensorflow.org/d/msg/announce/gVwS5RC8mds/dCt1ka2XAAAJ), TensorFlow will also stop supporting Python 2 starting January 1, 2020, and no more releases are expected in 2019.

## Major Features and Improvements

*   The `tensorflow` pip package now includes GPU support by default (same as
    `tensorflow-gpu`) for both Linux and Windows. This runs on machines with and
    without NVIDIA GPUs. `tensorflow-gpu` is still available, and CPU-only
    packages can be downloaded at `tensorflow-cpu` for users who are concerned
    about package size.
*   **Windows users:** Officially-released `tensorflow` Pip packages are now
    built with Visual Studio 2019 version 16.4 in order to take advantage of the
    new `/d2ReducedOptimizeHugeFunctions` compiler flag. To use these new
    packages, you must install "Microsoft Visual C++ Redistributable for Visual
    Studio 2015, 2017 and 2019", available from Microsoft's website
    [here](https://support.microsoft.com/help/2977003/the-latest-supported-visual-c-downloads).
    *   This does not change the minimum required version for building
        TensorFlow from source on Windows, but builds enabling
        `EIGEN_STRONG_INLINE` can take over 48 hours to compile without this
        flag. Refer to `configure.py` for more information about
        `EIGEN_STRONG_INLINE` and `/d2ReducedOptimizeHugeFunctions`.
    *   If either of the required DLLs, `msvcp140.dll` (old) or `msvcp140_1.dll`
        (new), are missing on your machine, `import tensorflow` will print a
        warning message.
*   The `tensorflow` pip package is built with CUDA 10.1 and cuDNN 7.6.
*   `tf.keras`
    *   Experimental support for mixed precision is available on GPUs and Cloud
        TPUs. See
        [usage guide](https://www.tensorflow.org/guide/keras/mixed_precision).
    *   Introduced the `TextVectorization` layer, which takes as input raw
        strings and takes care of text standardization, tokenization, n-gram
        generation, and vocabulary indexing. See this
        [end-to-end text classification example](https://colab.research.google.com/drive/1RvCnR7h0_l4Ekn5vINWToI9TNJdpUZB3).
    *   Keras `.compile` `.fit` `.evaluate` and `.predict` are allowed to be
        outside of the DistributionStrategy scope, as long as the model was
        constructed inside of a scope.
    *   Experimental support for Keras `.compile`, `.fit`, `.evaluate`, and
        `.predict` is available for Cloud TPUs, Cloud TPU, for all types of
        Keras models (sequential, functional and subclassing models).
    *   Automatic outside compilation is now enabled for Cloud TPUs. This allows
        `tf.summary` to be used more conveniently with Cloud TPUs.
    *   Dynamic batch sizes with DistributionStrategy and Keras are supported on
        Cloud TPUs.
    *   Support for `.fit`, `.evaluate`, `.predict` on TPU using numpy data, in
        addition to `tf.data.Dataset`.
    *   Keras reference implementations for many popular models are available in
        the TensorFlow
        [Model Garden](https://github.com/tensorflow/models/tree/master/official).
*   `tf.data`
    *   Changes rebatching for `tf.data datasets` + DistributionStrategy for
        better performance. Note that the dataset also behaves slightly
        differently, in that the rebatched dataset cardinality will always be a
        multiple of the number of replicas.
    *   `tf.data.Dataset` now supports automatic data distribution and sharding
        in distributed environments, including on TPU pods.
    *   Distribution policies for `tf.data.Dataset` can now be tuned with 1.
        `tf.data.experimental.AutoShardPolicy(OFF, AUTO, FILE, DATA)` 2.
        `tf.data.experimental.ExternalStatePolicy(WARN, IGNORE, FAIL)`
*   `tf.debugging`
    *   Add `tf.debugging.enable_check_numerics()` and
        `tf.debugging.disable_check_numerics()` to help debugging the root
        causes of issues involving infinities and `NaN`s.
*   `tf.distribute`
    *   Custom training loop support on TPUs and TPU pods is available through
        `strategy.experimental_distribute_dataset`,
        `strategy.experimental_distribute_datasets_from_function`,
        `strategy.experimental_run_v2`, `strategy.reduce`.
    *   Support for a global distribution strategy through
        `tf.distribute.experimental_set_strategy(),` in addition to
        `strategy.scope()`.
*   `TensorRT`
    *   [TensorRT 6.0](https://developer.nvidia.com/tensorrt#tensorrt-whats-new)
        is now supported and enabled by default. This adds support for more
        TensorFlow ops including Conv3D, Conv3DBackpropInputV2, AvgPool3D,
        MaxPool3D, ResizeBilinear, and ResizeNearestNeighbor. In addition, the
        TensorFlow-TensorRT python conversion API is exported as
        `tf.experimental.tensorrt.Converter`.
*   Environment variable `TF_DETERMINISTIC_OPS` has been added. When set to
    "true" or "1", this environment variable makes `tf.nn.bias_add` operate
    deterministically (i.e. reproducibly), but currently only when XLA JIT
    compilation is *not* enabled. Setting `TF_DETERMINISTIC_OPS` to "true" or
    "1" also makes cuDNN convolution and max-pooling operate deterministically.
    This makes Keras Conv\*D and MaxPool\*D layers operate deterministically in
    both the forward and backward directions when running on a CUDA-enabled GPU.

## Breaking Changes
* Deletes `Operation.traceback_with_start_lines` for which we know of no usages.
* Removed `id` from `tf.Tensor.__repr__()` as `id` is not useful other than internal debugging.
* Some `tf.assert_*` methods now raise assertions at operation creation time if the input tensors' values are known at that time, not during the `session.run()`. This only changes behavior when the graph execution would have resulted in an error. When this happens, a noop is returned and the input tensors are marked non-feedable. In other words, if they are used as keys in `feed_dict` argument to `session.run()`, an error will be raised. Also, because some assert ops don't make it into the graph, the graph structure changes. A different graph can result in different per-op random seeds when they are not given explicitly (most often).
* The following APIs are not longer experimental: `tf.config.list_logical_devices`, `tf.config.list_physical_devices`, `tf.config.get_visible_devices`, `tf.config.set_visible_devices`, `tf.config.get_logical_device_configuration`, `tf.config.set_logical_device_configuration`.
* `tf.config.experimentalVirtualDeviceConfiguration` has been renamed to `tf.config.LogicalDeviceConfiguration`.
* `tf.config.experimental_list_devices` has been removed, please use
`tf.config.list_logical_devices`.

## Bug Fixes and Other Changes
* `tf.data`
  * Fixes concurrency issue with `tf.data.experimental.parallel_interleave` with `sloppy=True`.
  * Add `tf.data.experimental.dense_to_ragged_batch()`.
  * Extend `tf.data` parsing ops to support `RaggedTensors`.
* `tf.distribute`
  * Fix issue where GRU would crash or give incorrect output when a `tf.distribute.Strategy` was used.
* `tf.estimator`
  * Added option in `tf.estimator.CheckpointSaverHook` to not save the `GraphDef`.
  * Moving the checkpoint reader from swig to pybind11.
* `tf.keras`
  * Export `depthwise_conv2d` in `tf.keras.backend`.
  * In Keras Layers and Models, Variables in `trainable_weights`, `non_trainable_weights`, and `weights` are explicitly deduplicated.
  * Keras `model.load_weights` now accepts `skip_mismatch` as an argument. This was available in external Keras, and has now been copied over to `tf.keras`.
  * Fix the input shape caching behavior of Keras convolutional layers.
  * `Model.fit_generator`, `Model.evaluate_generator`, `Model.predict_generator`, `Model.train_on_batch`, `Model.test_on_batch`, and `Model.predict_on_batch` methods now respect the `run_eagerly` property, and will correctly run using `tf.function` by default. Note that `Model.fit_generator`, `Model.evaluate_generator`, and `Model.predict_generator` are deprecated endpoints. They are subsumed by `Model.fit`, `Model.evaluate`, and `Model.predict` which now support generators and Sequences.
* `tf.lite`
  * Legalization for `NMS` ops in TFLite.
  * add `narrow_range` and `axis` to `quantize_v2` and `dequantize` ops.
  * Added support for `FusedBatchNormV3` in converter.
  * Add an `errno`-like field to `NNAPI` delegate for detecting `NNAPI` errors for fallback behaviour.
  * Refactors `NNAPI` Delegate to support detailed reason why an operation is not accelerated.
  * Converts hardswish subgraphs into atomic ops.
* Other
  * Critical stability updates for TPUs, especially in cases where the XLA compiler produces compilation errors.
  * TPUs can now be re-initialized multiple times, using `tf.tpu.experimental.initialize_tpu_system`.
  * Add `RaggedTensor.merge_dims()`.
  * Added new `uniform_row_length` row-partitioning tensor to `RaggedTensor`.
  * Add `shape` arg to `RaggedTensor.to_tensor`; Improve speed of `RaggedTensor.to_tensor`.
  * `tf.io.parse_sequence_example` and `tf.io.parse_single_sequence_example` now support ragged features.
  * Fix `while_v2` with variables in custom gradient.
  * Support taking gradients of V2 `tf.cond` and `tf.while_loop` using `LookupTable`.
  * Fix bug where `vectorized_map` failed on inputs with unknown static shape.
  * Add preliminary support for sparse CSR matrices.
  * Tensor equality with `None` now behaves as expected.
  * Make calls to `tf.function(f)()`, `tf.function(f).get_concrete_function` and `tf.function(f).get_initialization_function` thread-safe.
  * Extend `tf.identity` to work with CompositeTensors (such as SparseTensor)
  * Added more `dtypes` and zero-sized inputs to `Einsum` Op and improved its performance
  * Enable multi-worker `NCCL` `all-reduce` inside functions executing eagerly.
  * Added complex128 support to `RFFT`, `RFFT2D`, `RFFT3D`, `IRFFT`, `IRFFT2D`, and `IRFFT3D`.
  * Add `pfor` converter for `SelfAdjointEigV2`.
  * Add `tf.math.ndtri` and `tf.math.erfinv`.
  * Add `tf.config.experimental.enable_mlir_bridge` to allow using MLIR compiler bridge in eager model.
  * Added support for MatrixSolve on Cloud TPU / XLA.
  * Added `tf.autodiff.ForwardAccumulator` for forward-mode autodiff
  * Add `LinearOperatorPermutation`.
  * A few performance optimizations on `tf.reduce_logsumexp`.
  * Added multilabel handling to `AUC` metric
  * Optimization on `zeros_like`.
  * Dimension constructor now requires `None` or types with an `__index__` method.
  * Add `tf.random.uniform` microbenchmark.
  * Use `_protogen` suffix for proto library targets instead of `_cc_protogen` suffix.
  * Moving the checkpoint reader from `swig` to `pybind11`.
  * `tf.device` & `MirroredStrategy` now supports passing in a `tf.config.LogicalDevice`
  * If you're building Tensorflow from source, consider using [bazelisk](https://github.com/bazelbuild/bazelisk) to automatically download and use the correct Bazel version. Bazelisk reads the `.bazelversion` file at the root of the project directory.

## Thanks to our Contributors

This release contains contributions from many people at Google, as well as:

8bitmp3, Aaron Ma, AbdüLhamit Yilmaz, Abhai Kollara, aflc, Ag Ramesh, Albert Z. Guo, Alex Torres, amoitra, Andrii Prymostka, angeliand, Anshuman Tripathy, Anthony Barbier, Anton Kachatkou, Anubh-V, Anuja Jakhade, Artem Ryabov, autoih, Bairen Yi, Bas Aarts, Basit Ayantunde, Ben Barsdell, Bhavani Subramanian, Brett Koonce, candy.dc, Captain-Pool, caster, cathy, Chong Yan, Choong Yin Thong, Clayne Robison, Colle, Dan Ganea, David Norman, David Refaeli, dengziming, Diego Caballero, Divyanshu, djshen, Douman, Duncan Riach, EFanZh, Elena Zhelezina, Eric Schweitz, Evgenii Zheltonozhskii, Fei Hu, fo40225, Fred Reiss, Frederic Bastien, Fredrik Knutsson, fsx950223, fwcore, George Grzegorz Pawelczak, George Sterpu, Gian Marco Iodice, Giorgio Arena, giuros01, Gomathi Ramamurthy, Guozhong Zhuang, Haifeng Jin, Haoyu Wu, HarikrishnanBalagopal, HJYOO, Huang Chen-Yi, Ilham Firdausi Putra, Imran Salam, Jared Nielsen, Jason Zaman, Jasper Vicenti, Jeff Daily, Jeff Poznanovic, Jens Elofsson, Jerry Shih, jerryyin, Jesper Dramsch, jim.meyer, Jongwon Lee, Jun Wan, Junyuan Xie, Kaixi Hou, kamalkraj, Kan Chen, Karthik Muthuraman, Keiji Ariyama, Kevin Rose, Kevin Wang, Koan-Sin Tan, kstuedem, Kwabena W. Agyeman, Lakshay Tokas, latyas, Leslie-Fang-Intel, Li, Guizi, Luciano Resende, Lukas Folle, Lukas Geiger, Mahmoud Abuzaina, Manuel Freiberger, Mark Ryan, Martin Mlostek, Masaki Kozuki, Matthew Bentham, Matthew Denton, mbhuiyan, mdfaijul, Muhwan Kim, Nagy Mostafa, nammbash, Nathan Luehr, Nathan Wells, Niranjan Hasabnis, Oleksii Volkovskyi, Olivier Moindrot, olramde, Ouyang Jin, OverLordGoldDragon, Pallavi G, Paul Andrey, Paul Wais, pkanwar23, Pooya Davoodi, Prabindh Sundareson, Rajeshwar Reddy T, Ralovich, Kristof, Refraction-Ray, Richard Barnes, richardbrks, Robert Herbig, Romeo Kienzler, Ryan Mccormick, saishruthi, Saket Khandelwal, Sami Kama, Sana Damani, Satoshi Tanaka, Sergey Mironov, Sergii Khomenko, Shahid, Shawn Presser, ShengYang1, Siddhartha Bagaria, Simon Plovyt, skeydan, srinivasan.narayanamoorthy, Stephen Mugisha, sunway513, Takeshi Watanabe, Taylor Jakobson, TengLu, TheMindVirus, ThisIsIsaac, Tim Gates, Timothy Liu, Tomer Gafner, Trent Lo, Trevor Hickey, Trevor Morris, vcarpani, Wei Wang, Wen-Heng (Jack) Chung, wenshuai, Wenshuai-Xiaomi, wenxizhu, william, William D. Irons, Xinan Jiang, Yannic, Yasir Modak, Yasuhiro Matsumoto, Yong Tang, Yongfeng Gu, Youwei Song, Zaccharie Ramzi, Zhang, Zhenyu Guo, 王振华 (Zhenhua Wang), 韩董, 이중건 Isaac Lee

# Release 1.15.0
This is the last 1.x release for TensorFlow. We do not expect to update the 1.x branch with features, although we will issue patch releases to fix vulnerabilities for at least one year.

## Major Features and Improvements
* As [announced](https://groups.google.com/a/tensorflow.org/forum/#!topic/developers/iRCt5m4qUz0), `tensorflow` pip package will by default include GPU support (same as `tensorflow-gpu` now) for the platforms we currently have GPU support (Linux and Windows). It will work on machines with and without Nvidia GPUs. `tensorflow-gpu` will still be available, and CPU-only packages can be downloaded at `tensorflow-cpu` for users who are concerned about package size.
* TensorFlow 1.15 contains a complete implementation of the 2.0 API in its `compat.v2` module. It contains a copy of the 1.15 main module (without `contrib`) in the `compat.v1` module. TensorFlow 1.15 is able to emulate 2.0 behavior using the `enable_v2_behavior()` function.
This enables writing forward compatible code: by explicitly importing either `tensorflow.compat.v1` or `tensorflow.compat.v2`, you can ensure that your code works without modifications against an installation of 1.15 or 2.0.
* EagerTensor now supports numpy buffer interface for tensors.
* Add toggles `tf.enable_control_flow_v2()` and `tf.disable_control_flow_v2()` for enabling/disabling v2 control flow.
* Enable v2 control flow as part of `tf.enable_v2_behavior()` and `TF2_BEHAVIOR=1`.
* AutoGraph translates Python control flow into TensorFlow expressions, allowing users to write regular Python inside `tf.function`-decorated functions. AutoGraph is also applied in functions used with `tf.data`, `tf.distribute` and `tf.keras` APIS.
* Adds `enable_tensor_equality()`, which switches the behavior such that:
  * Tensors are no longer hashable.
  * Tensors can be compared with `==` and `!=`, yielding a Boolean Tensor with element-wise comparison results. This will be the default behavior in 2.0.

## Breaking Changes
* Tensorflow code now produces 2 different pip packages: `tensorflow_core` containing all the code (in the future it will contain only the private implementation) and `tensorflow` which is a virtual pip package doing forwarding to `tensorflow_core` (and in the future will contain only the public API of tensorflow). We don't expect this to be breaking, unless you were importing directly from the implementation.
* TensorFlow 1.15 is built using devtoolset7 (GCC7) on Ubuntu 16. This may lead to ABI incompatibilities with extensions built against earlier versions of TensorFlow.
* Deprecated the use of `constraint=` and `.constraint` with ResourceVariable.
* `tf.keras`:
  * `OMP_NUM_THREADS` is no longer used by the default Keras config. To configure the number of threads, use `tf.config.threading` APIs.
  * `tf.keras.model.save_model` and `model.save` now defaults to saving a TensorFlow SavedModel.
  * `keras.backend.resize_images` (and consequently, `keras.layers.Upsampling2D`) behavior has changed, a bug in the resizing implementation was fixed.
  * Layers now default to `float32`, and automatically cast their inputs to the layer's dtype. If you had a model that used `float64`, it will probably silently use `float32` in TensorFlow2, and a warning will be issued that starts with Layer "layer-name" is casting an input tensor from dtype float64 to the layer's dtype of float32. To fix, either set the default dtype to float64 with `tf.keras.backend.set_floatx('float64')`, or pass `dtype='float64'` to each of the Layer constructors. See `tf.keras.layers.Layer` for more information.
  * Some `tf.assert_*` methods now raise assertions at operation creation time (i.e. when this Python line executes) if the input tensors' values are known at that time, not during the session.run(). When this happens, a noop is returned and the input tensors are marked non-feedable. In other words, if they are used as keys in `feed_dict` argument to `session.run()`, an error will be raised. Also, because some assert ops don't make it into the graph, the graph structure changes. A different graph can result in different per-op random seeds when they are not given explicitly (most often).

## Bug Fixes and Other Changes
* `tf.estimator`:
  * `tf.keras.estimator.model_to_estimator` now supports exporting to `tf.train.Checkpoint` format, which allows the saved checkpoints to be compatible with `model.load_weights`.
  * Fix tests in canned estimators.
  * Expose Head as public API.
  * Fixes critical bugs that help with `DenseFeatures` usability in TF2
* `tf.data`:
  * Promoting `unbatch` from experimental to core API.
  * Adding support for datasets as inputs to `from_tensors` and `from_tensor_slices` and batching and unbatching of nested datasets.
* `tf.keras`:
  * `tf.keras.estimator.model_to_estimator` now supports exporting to tf.train.Checkpoint format, which allows the saved checkpoints to be compatible with `model.load_weights`.
  * Saving a Keras Model using `tf.saved_model.save` now saves the list of variables, trainable variables, regularization losses, and the call function.
  * Deprecated `tf.keras.experimental.export_saved_model` and `tf.keras.experimental.function`. Please use `tf.keras.models.save_model(..., save_format='tf')` and `tf.keras.models.load_model` instead.
  * Add an `implementation=3` mode for `tf.keras.layers.LocallyConnected2D` and `tf.keras.layers.LocallyConnected1D` layers using `tf.SparseTensor` to store weights,  allowing a dramatic speedup for large sparse models.
  * Enable the Keras compile API `experimental_run_tf_function` flag by default. This flag enables single training/eval/predict execution path. With this 1. All input types are converted to `Dataset`. 2. When distribution strategy is not specified this goes through the no-op distribution strategy path. 3. Execution is wrapped in tf.function unless `run_eagerly=True` is set in compile.
  * Raise error if `batch_size` argument is used when input is dataset/generator/keras sequence.
* `tf.lite`
  * Add `GATHER` support to NN API delegate.
  * tflite object detection script has a debug mode.
  * Add delegate support for `QUANTIZE`.
  * Added evaluation script for COCO minival.
  * Add delegate support for `QUANTIZED_16BIT_LSTM`.
  * Converts hardswish subgraphs into atomic ops.
* Add support for defaulting the value of `cycle_length` argument of `tf.data.Dataset.interleave` to the number of schedulable CPU cores.
* `parallel_for`: Add converter for `MatrixDiag`.
* Add `narrow_range` attribute to `QuantizeAndDequantizeV2` and V3.
* Added new op: `tf.strings.unsorted_segment_join`.
* Add HW acceleration support for `topK_v2`.
* Add new `TypeSpec` classes.
* CloudBigtable version updated to v0.10.0.
* Expose `Head` as public API.
* Update docstring for gather to properly describe the non-empty `batch_dims` case.
* Added `tf.sparse.from_dense` utility function.
* Improved ragged tensor support in `TensorFlowTestCase`.
* Makes the a-normal form transformation in Pyct configurable as to which nodes are converted to variables and which are not.
* `ResizeInputTensor` now works for all delegates.
* Add `EXPAND_DIMS` support to NN API delegate TEST:  expand_dims_test
* `tf.cond` emits a StatelessIf op if the branch functions are stateless and do not touch any resources.
* `tf.cond`, `tf.while` and `if` and `while` in AutoGraph now accept a nonscalar predicate if has a single element. This does not affect non-V2 control flow.
* `tf.while_loop` emits a StatelessWhile op if the cond and body functions are stateless and do not touch any resources.
* Refactors code in Quant8 LSTM support to reduce TFLite binary size.
* Add support of local soft device placement for eager op.
* Add HW acceleration support for `LogSoftMax`.
* Added a function `nested_value_rowids` for ragged tensors.
* Add guard to avoid acceleration of L2 Normalization with input rank != 4
* Add `tf.math.cumulative_logsumexp operation`.
* Add `tf.ragged.stack`.
* Fix memory allocation problem when calling `AddNewInputConstantTensor`.
* Delegate application failure leaves interpreter in valid state.
* Add check for correct memory alignment to `MemoryAllocation::MemoryAllocation()`.
* Extracts `NNAPIDelegateKernel` from nnapi_delegate.cc
* Added support for `FusedBatchNormV3` in converter.
* A ragged to dense op for directly calculating tensors.
* Fix accidental quadratic graph construction cost in graph-mode `tf.gradients()`.

## Thanks to our Contributors

This release contains contributions from many people at Google, as well as:

a6802739, Aaron Ma, Abdullah Selek, Abolfazl Shahbazi, Ag Ramesh, Albert Z. Guo, Albin Joy, Alex Itkes, Alex Sergeev, Alexander Pivovarov, Alexey Romanov, alhkad, Amit Srivastava, amoitra, Andrew Lihonosov, Andrii Prymostka, Anuj Rawat, Astropeak, Ayush Agrawal, Bairen Yi, Bas Aarts, Bastian Eichenberger, Ben Barsdell, Benjamin Peterson, bhack, Bharat Raghunathan, Bhavani Subramanian, Bryan Cutler, candy.dc, Cao Zongyan, Captain-Pool, Casper Da Costa-Luis, Chen Guoyin, Cheng Chang, chengchingwen, Chong Yan, Choong Yin Thong, Christopher Yeh, Clayne Robison, Coady, Patrick, Dan Ganea, David Norman, Denis Khalikov, Deven Desai, Diego Caballero, Duncan Dean, Duncan Riach, Dwight J Lyle, Eamon Ito-Fisher, eashtian3, EFanZh, ejot, Elroy Ashtian Jr, Eric Schweitz, Fangjun Kuang, Fei Hu, fo40225, formath, Fred Reiss, Frederic Bastien, Fredrik Knutsson, G. Hussain Chinoy, Gabriel, gehring, George Grzegorz Pawelczak, Gianluca Varisco, Gleb Popov, Greg Peatfield, Guillaume Klein, Gurpreet Singh, Gustavo Lima Chaves, haison, Haraldur TóMas HallgríMsson, HarikrishnanBalagopal, HåKon Sandsmark, I-Hong, Ilham Firdausi Putra, Imran Salam, Jason Zaman, Jason Zavaglia, jayhpark530, jefby, Jeff Daily, Jeffrey Poznanovic, Jekyll Lai, Jeroen BéDorf, Jerry Shih, jerryyin, jiakai, JiangXIAO, Joe Bowser, Joel Shapiro, Johan Gunnarsson, Jojimon Varghese, Joon, Josh Beal, Julian Niedermeier, Jun Wan, Junqin Zhang, Junyuan Xie, Justin Tunis, Kaixi Hou, Karl Lessard, Karthik Muthuraman, Kbhute-Ibm, khanhlvg, Koock Yoon, kstuedem, Kyuwon Kim, Lakshay Tokas, leike666666, leonard951, Leslie-Fang, Leslie-Fang-Intel, Li, Guizi, Lukas Folle, Lukas Geiger, Mahmoud Abuzaina, Manraj Singh Grover, Margaret Maynard-Reid, Mark Ryan, Matt Conley, Matthew Bentham, Matthew Denton, mbhuiyan, mdfaijul, Mei Jie, merturl, MichaelKonobeev, Michal W. Tarnowski, minds, mpppk, musikisomorphie, Nagy Mostafa, Nayana Thorat, Neil, Niels Ole Salscheider, Niklas SilfverströM, Niranjan Hasabnis, ocjosen, olramde, Pariksheet Pinjari, Patrick J. Lopresti, Patrik Gustavsson, per1234, PeterLee, Phan Van Nguyen Duc, Phillip Kravtsov, Pooya Davoodi, Pranav Marathe, Putra Manggala, Qingqing Cao, Rajeshwar Reddy T, Ramon ViñAs, Rasmus Diederichsen, Reuben Morais, richardbrks, robert, RonLek, Ryan Jiang, saishruthi, Saket Khandelwal, Saleem Abdulrasool, Sami Kama, Sana-Damani, Sergii Khomenko, Severen Redwood, Shubham Goyal, Sigrid Keydana, Siju Samuel, sleighsoft, smilu97, Son Tran, Srini511, srinivasan.narayanamoorthy, Sumesh Udayakumaran, Sungmann Cho, Tae-Hwan Jung, Taehoon Lee, Takeshi Watanabe, TengLu, terryky, TheMindVirus, ThisIsIsaac, Till Hoffmann, Timothy Liu, Tomer Gafner, Tongxuan Liu, Trent Lo, Trevor Morris, Uday Bondhugula, Vasileios Lioutas, vbvg2008, Vishnuvardhan Janapati, Vivek Suryamurthy, Wei Wang, Wen-Heng (Jack) Chung, wenxizhu, William D. Irons, winstonq, wyzhao, Xiaoming (Jason) Cui, Xinan Jiang, Xinping Wang, Yann-Yy, Yasir Modak, Yong Tang, Yongfeng Gu, Yuchen Ying, Yuxin Wu, zyeric, 王振华 (Zhenhua Wang)

# Release 2.0.0

## Major Features and Improvements

TensorFlow 2.0 focuses on **simplicity** and **ease of use**, featuring updates like:

* Easy model building with Keras and eager execution.
* Robust model deployment in production on any platform.
* Powerful experimentation for research.
* API simplification by reducing duplication and removing deprecated endpoints.

For details on best practices with 2.0, see [the Effective 2.0 guide](https://www.tensorflow.org/beta/guide/effective_tf2)


For information on upgrading your existing TensorFlow 1.x models, please refer to our [Upgrade](https://medium.com/tensorflow/upgrading-your-code-to-tensorflow-2-0-f72c3a4d83b5) and [Migration](https://www.tensorflow.org/beta/guide/migration_guide) guides. We have also released a collection of [tutorials and getting started guides](https://www.tensorflow.org/beta).

## Highlights

*   TF 2.0 delivers Keras as the central high level API used to build and train
    models. Keras provides several model-building APIs such as Sequential,
    Functional, and Subclassing along with eager execution, for immediate
    iteration and intuitive debugging, and `tf.data`, for building scalable
    input pipelines. Checkout
    [guide](https://www.tensorflow.org/beta/guide/keras/overview) for additional
    details.
*   Distribution Strategy: TF 2.0 users will be able to use the
    [`tf.distribute.Strategy`](https://www.tensorflow.org/beta/guide/distribute_strategy)
    API to distribute training with minimal code changes, yielding great
    out-of-the-box performance. It supports distributed training with Keras
    model.fit, as well as with custom training loops. Multi-GPU support is
    available, along with experimental support for multi worker and Cloud TPUs.
    Check out the
    [guide](https://www.tensorflow.org/beta/guide/distribute_strategy) for more
    details.
*   Functions, not Sessions. The traditional declarative programming model of
    building a graph and executing it via a `tf.Session` is discouraged, and
    replaced with by writing regular Python functions. Using the `tf.function`
    decorator, such functions can be turned into graphs which can be executed
    remotely, serialized, and optimized for performance.
*   Unification of `tf.train.Optimizers` and `tf.keras.Optimizers`. Use
    `tf.keras.Optimizers` for TF2.0. `compute_gradients` is removed as public
    API, use `GradientTape` to compute gradients.
*   AutoGraph translates Python control flow into TensorFlow expressions,
    allowing users to write regular Python inside `tf.function`-decorated
    functions. AutoGraph is also applied in functions used with tf.data,
    tf.distribute and tf.keras APIs.
*   Unification of exchange formats to SavedModel. All TensorFlow ecosystem
    projects (TensorFlow Lite, TensorFlow JS, TensorFlow Serving, TensorFlow
    Hub) accept SavedModels. Model state should be saved to and restored from
    SavedModels.
*   API Changes: Many API symbols have been renamed or removed, and argument
    names have changed. Many of these changes are motivated by consistency and
    clarity. The 1.x API remains available in the compat.v1 module. A list of
    all symbol changes can be found
    [here](https://docs.google.com/spreadsheets/d/1FLFJLzg7WNP6JHODX5q8BDgptKafq_slHpnHVbJIteQ/edit#gid=0).
    *   API clean-up, included removing `tf.app`, `tf.flags`, and `tf.logging`
        in favor of [absl-py](https://github.com/abseil/abseil-py).
*   No more global variables with helper methods like
    `tf.global_variables_initializer` and `tf.get_global_step`.
*   Add toggles `tf.enable_control_flow_v2()` and `tf.disable_control_flow_v2()`
    for enabling/disabling v2 control flow.
*   Enable v2 control flow as part of `tf.enable_v2_behavior()` and
    `TF2_BEHAVIOR=1`.
*   Fixes autocomplete for most TensorFlow API references by switching to use
    relative imports in API `__init__.py` files.
*   Auto Mixed-Precision graph optimizer simplifies converting models to
    `float16` for acceleration on Volta and Turing Tensor Cores. This feature
    can be enabled by wrapping an optimizer class with
    `tf.train.experimental.enable_mixed_precision_graph_rewrite()`.
*   Add environment variable `TF_CUDNN_DETERMINISTIC`. Setting to "true" or "1"
    forces the selection of deterministic cuDNN convolution and max-pooling
    algorithms. When this is enabled, the algorithm selection procedure itself
    is also deterministic.

## Breaking Changes
* Many backwards incompatible API changes have been made to clean up the APIs and make them more consistent.
* Toolchains:
  * TensorFlow 2.0.0 is built using devtoolset7 (GCC7) on Ubuntu 16. This may lead to ABI incompatibilities with extensions built against earlier versions of TensorFlow.
  * Tensorflow code now produces 2 different pip packages: tensorflow_core containing all the code (in the future it will contain only the private implementation) and tensorflow which is a virtual pip package doing forwarding to tensorflow_core (and in the future will contain only the public API of tensorflow). We don't expect this to be breaking, unless you were importing directly from the implementation.
  Removed the `freeze_graph` command line tool; `SavedModel` should be used in place of frozen graphs.

* `tf.contrib`:
  * `tf.contrib` has been deprecated, and functionality has been either migrated to the core TensorFlow API, to an ecosystem project such as [tensorflow/addons](https://www.github.com/tensorflow/addons) or [tensorflow/io](https://www.github.com/tensorflow/io), or removed entirely.
  * Remove `tf.contrib.timeseries` dependency on TF distributions.
  * Replace contrib references with `tf.estimator.experimental.*` for apis in `early_stopping.py`.

* `tf.estimator`:
  * Premade estimators in the tf.estimator.DNN/Linear/DNNLinearCombined family have been updated to use `tf.keras.optimizers` instead of the `tf.compat.v1.train.Optimizer`s. If you do not pass in an `optimizer=` arg or if you use a string, the premade estimator will use the Keras optimizer. This is checkpoint breaking, as the optimizers have separate variables. A checkpoint converter tool for converting optimizers is included with the release,  but if you want to avoid any change, switch to the v1 version of the estimator:  `tf.compat.v1.estimator.DNN/Linear/DNNLinearCombined*`.
  * Default aggregation for canned Estimators is now `SUM_OVER_BATCH_SIZE`. To maintain previous default behavior, please pass `SUM` as the loss aggregation method.
  * Canned Estimators don’t support `input_layer_partitioner` arg in the API. If you have this arg, you will have to switch to `tf.compat.v1 canned Estimators`.
  * `Estimator.export_savedmodel` has been renamed to `export_saved_model`.
  * When saving to SavedModel, Estimators will strip default op attributes. This is almost always the correct behavior, as it is more forwards compatible, but if you require that default attributes to be saved with the model, please use `tf.compat.v1.Estimator`.
  * Feature Columns have been upgraded to be more Eager-friendly and to work with Keras. As a result, `tf.feature_column.input_layer` has been deprecated in favor of `tf.keras.layers.DenseFeatures`. v1 feature columns have direct analogues in v2 except for `shared_embedding_columns`, which are not cross-compatible with v1 and v2. Use `tf.feature_column.shared_embeddings` instead.

* `tf.keras`:
  * `OMP_NUM_THREADS` is no longer used by the default Keras config.  To configure the number of threads, use `tf.config.threading` APIs.
  * `tf.keras.model.save_model` and `model.save` now defaults to saving a TensorFlow SavedModel. HDF5 files are still supported.
  * Deprecated `tf.keras.experimental.export_saved_model` and `tf.keras.experimental.function`. Please use `tf.keras.models.save_model(..., save_format='tf')` and `tf.keras.models.load_model` instead.
  * Layers now default to float32, and automatically cast their inputs to the layer's dtype. If you had a model that used float64, it will probably silently use float32 in TensorFlow 2, and a warning will be issued that starts with `Layer <layer-name>` is casting an input tensor from dtype float64 to the layer's dtype of float32. To fix, either set the default dtype to float64 with `tf.keras.backend.set_floatx('float64')`, or pass `dtype='float64'` to each of the Layer constructors. See `tf.keras.layers.Layer` for more information.

* `tf.lite`:
  * Removed `lite.OpHint`, `lite.experimental`, and `lite.constant` from 2.0 API.
* Tensors are no longer hashable, but instead compare element-wise with `==` and `!=`. Use `tf.compat.v1.disable_tensor_equality()` to return to the previous behavior.
* Performing equality operations on Tensors or Variables with incompatible shapes an exception is no longer thrown. Instead `__eq__` returns False and `__ne__` returns True.
* Removed `tf.string_split` from v2 API.
* Deprecated the use of `constraint=` and `.constraint` with ResourceVariable.
* Add `UnifiedGRU` as the new GRU implementation for tf2.0. Change the default recurrent activation function for GRU from `hard_sigmoid` to `sigmoid`, and `reset_after` to True in 2.0. Historically recurrent activation is `hard_sigmoid` since it is fast than 'sigmoid'. With new unified backend between CPU and GPU mode, since the CuDNN kernel is using sigmoid, we change the default for CPU mode to sigmoid as well. With that, the default GRU will be compatible with both CPU and GPU kernel. This will enable user with GPU to use CuDNN kernel by default and get a 10x performance boost in training. Note that this is checkpoint breaking change. If user want to use their 1.x pre-trained checkpoint, please construct the layer with GRU(recurrent_activation='hard_sigmoid', reset_after=False) to fallback to 1.x behavior.
* `CUDNN_INSTALL_PATH`, `TENSORRT_INSTALL_PATH`, `NCCL_INSTALL_PATH`, `NCCL_HDR_PATH` are deprecated. Use `TF_CUDA_PATHS` instead which supports a comma-separated list of base paths that are searched to find CUDA libraries and headers.

Refer to our [public project status tracker](https://github.com/orgs/tensorflow/projects/4) and [issues tagged with `2.0`](https://github.com/tensorflow/tensorflow/issues?q=is%3Aopen+is%3Aissue+label%3A2.0) on GitHub for insight into recent issues and development progress.

If you experience any snags when using TF 2.0, please let us know at the [TF 2.0 Testing User Group](https://groups.google.com/a/tensorflow.org/forum/?utm_medium=email&utm_source=footer#!forum/testing). We have a support mailing list as well as weekly testing meetings, and would love to hear your migration feedback and questions.


## Bug Fixes and Other Changes

*   `tf.contrib`:

    *   Expose `tf.contrib.proto.*` ops in `tf.io` (they will exist in TF2)

*   `tf.data`:

    *   Add support for TensorArrays to `tf.data Dataset`.
    *   Integrate Ragged Tensors with `tf.data`.
    *   All core and experimental tf.data transformations that input
        user-defined functions can span multiple devices now.
    *   Extending the TF 2.0 support for `shuffle(...,
        reshuffle_each_iteration=True)` and `cache()` to work across different
        Python iterators for the same dataset.
    *   Removing the `experimental_numa_aware` option from `tf.data.Options`.
    *   Add `num_parallel_reads` and passing in a Dataset containing filenames
        into `TextLineDataset` and `FixedLengthRecordDataset`.
    *   Add support for defaulting the value of `cycle_length` argument of
        `tf.data.Dataset.interleave` to the number of schedulable CPU cores.
    *   Promoting `tf.data.experimental.enumerate_dataset` to core as
        `tf.data.Dataset.enumerate`.
    *   Promoting `tf.data.experimental.unbatch` to core as
        `tf.data.Dataset.unbatch`.
    *   Adds option for introducing slack in the pipeline to reduce CPU
        contention, via `tf.data.Options().experimental_slack = True`
    *   Added experimental support for parallel batching to `batch()` and
        `padded_batch()`. This functionality can be enabled through
        `tf.data.Options()`.
    *   Support cancellation of long-running `reduce`.
    *   Now we use `dataset` node name as prefix instead of the op name, to
        identify the component correctly in metrics, for pipelines with repeated
        components.
    *   Improve the performance of datasets using `from_tensors()`.
    *   Promoting `unbatch` from experimental to core API.
    *   Adding support for datasets as inputs to `from_tensors` and
        `from_tensor_slices` and batching and unbatching of nested datasets.

*   `tf.distribute`:

    *   Enable `tf.distribute.experimental.MultiWorkerMirroredStrategy` working
        in eager mode.
    *   Callbacks are supported in `MultiWorkerMirroredStrategy`.
    *   Disable `run_eagerly` and distribution strategy if there are symbolic
        tensors added to the model using `add_metric` or `add_loss`.
    *   Loss and gradients should now more reliably be correctly scaled w.r.t.
        the global batch size when using a `tf.distribute.Strategy`.
    *   Set default loss reduction as `AUTO` for improving reliability of loss
        scaling with distribution strategy and custom training loops. `AUTO`
        indicates that the reduction option will be determined by the usage
        context. For almost all cases this defaults to `SUM_OVER_BATCH_SIZE`.
        When used in distribution strategy scope, outside of built-in training
        loops such as `tf.keras` `compile` and `fit`, we expect reduction value
        to be 'None' or 'SUM'. Using other values will raise an error.
    *   Support for multi-host `ncclAllReduce` in Distribution Strategy.

*   `tf.estimator`:

    *   Replace `tf.contrib.estimator.add_metrics` with
        `tf.estimator.add_metrics`
    *   Use `tf.compat.v1.estimator.inputs` instead of `tf.estimator.inputs`
    *   Replace contrib references with `tf.estimator.experimental.*` for apis
        in early_s in Estimator
    *   Canned Estimators will now use keras optimizers by default. An error
        will be raised if tf.train.Optimizers are used, and you will have to
        switch to tf.keras.optimizers or tf.compat.v1 canned Estimators.
    *   A checkpoint converter for canned Estimators has been provided to
        transition canned Estimators that are warm started from
        `tf.train.Optimizers` to `tf.keras.optimizers`.
    *   Losses are scaled in canned estimator v2 and not in the optimizers
        anymore. If you are using Estimator + distribution strategy + optimikzer
        v1 then the behavior does not change. This implies that if you are using
        custom estimator with optimizer v2, you have to scale losses. We have
        new utilities to help scale losses `tf.nn.compute_average_loss`,
        `tf.nn.scale_regularization_loss`.

*   `tf.keras`:

    *   Premade models (including Linear and WideDeep) have been introduced for
        the purpose of replacing Premade estimators.
    *   Model saving changes
    *   `model.save` and `tf.saved_model.save` may now save to the TensorFlow
        SavedModel format. The model can be restored using
        `tf.keras.models.load_model`. HDF5 files are still supported, and may be
        used by specifying `save_format="h5"` when saving.
    *   Raw TensorFlow functions can now be used in conjunction with the Keras
        Functional API during model creation. This obviates the need for users
        to create Lambda layers in most cases when using the Functional API.
        Like Lambda layers, TensorFlow functions that result in Variable
        creation or assign ops are not supported.
    *   Add support for passing list of lists to the `metrics` argument in Keras
        `compile`.
    *   Add `tf.keras.layers.AbstractRNNCell` as the preferred implementation
        for RNN cells in TF v2. User can use it to implement RNN cells with
        custom behavior.
    *   Keras training and validation curves are shown on the same plot when
        using the TensorBoard callback.
    *   Switched Keras `fit/evaluate/predict` execution to use only a single
        unified path by default unless eager execution has been explicitly
        disabled, regardless of input type. This unified path places an
        eager-friendly training step inside of a `tf.function`. With this
    *   All input types are converted to `Dataset`.
    *   The path assumes there is always a distribution strategy. when
        distribution strategy is not specified the path uses a no-op
        distribution strategy.
    *   The training step is wrapped in `tf.function` unless `run_eagerly=True`
        is set in compile. The single path execution code does not yet support
        all use cases. We fallback to the existing v1 execution paths if your
        model contains the following:
        1.  `sample_weight_mode` in compile
        2.  `weighted_metrics` in compile
        3.  v1 optimizer
        4.  target tensors in compile If you are experiencing any issues because
            of this change, please inform us (file an issue) about your use case
            and you can unblock yourself by setting
            `experimental_run_tf_function=False` in compile meanwhile. We have
            seen couple of use cases where the model usage pattern is not as
            expected and would not work with this change.
    *   output tensors of one layer is used in the constructor of another.
    *   symbolic tensors outside the scope of the model are used in custom loss
        functions. The flag can be disabled for these cases and ideally the
        usage pattern will need to be fixed.
    *   Mark Keras `set_session` as `compat.v1` only.
    *   `tf.keras.estimator.model_to_estimator` now supports exporting to
        `tf.train.Checkpoint format`, which allows the saved checkpoints to be
        compatible with `model.load_weights`.
    *   `keras.backend.resize_images` (and consequently,
        `keras.layers.Upsampling2D`) behavior has changed, a bug in the resizing
        implementation was fixed.
    *   Add an `implementation=3` mode for `tf.keras.layers.LocallyConnected2D`
        and `tf.keras.layers.LocallyConnected1D` layers using `tf.SparseTensor`
        to store weights, allowing a dramatic speedup for large sparse models.
    *   Raise error if `batch_size` argument is used when input is
        dataset/generator/keras sequence.
    *   Update TF 2.0 `keras.backend.name_scope` to use TF 2.0 `name_scope`.
    *   Add v2 module aliases for losses, metrics, initializers and optimizers:
        `tf.losses = tf.keras.losses` & `tf.metrics = tf.keras.metrics` &
        `tf.initializers = tf.keras.initializers` & `tf.optimizers =
        tf.keras.optimizers`.
    *   Updates binary cross entropy logic in Keras when input is probabilities.
        Instead of converting probabilities to logits, we are using the cross
        entropy formula for probabilities.
    *   Added public APIs for `cumsum` and `cumprod` keras backend functions.
    *   Add support for temporal sample weight mode in subclassed models.
    *   Raise `ValueError` if an integer is passed to the training APIs.
    *   Added fault-tolerance support for training Keras model via `model.fit()`
        with `MultiWorkerMirroredStrategy`, tutorial available.
    *   Custom Callback tutorial is now available.
    *   To train with `tf.distribute`, Keras API is recommended over estimator.
    *   `steps_per_epoch` and `steps` arguments are supported with numpy arrays.
    *   New error message when unexpected keys are used in
        sample_weight/class_weight dictionaries
    *   Losses are scaled in Keras compile/fit and not in the optimizers
        anymore. If you are using custom training loop, we have new utilities to
        help scale losses `tf.nn.compute_average_loss`,
        `tf.nn.scale_regularization_loss`.
    *   `Layer` apply and add_variable APIs are deprecated.
    *   Added support for channels first data format in cross entropy losses
        with logits and support for tensors with unknown ranks.
    *   Error messages will be raised if `add_update`, `add_metric`, `add_loss`,
        activity regularizers are used inside of a control flow branch.
    *   New loss reduction types:
    *   `AUTO`: Indicates that the reduction option will be determined by the
        usage context. For almost all cases this defaults to
        `SUM_OVER_BATCH_SIZE`. When used with `tf.distribute.Strategy`, outside
        of built-in training loops such as `tf.keras` `compile` and `fit`, we
        expect reduction value to be `SUM` or `NONE`. Using `AUTO` in that case
        will raise an error.
    *   `NONE`: Weighted losses with one dimension reduced (axis=-1, or axis
        specified by loss function). When this reduction type used with built-in
        Keras training loops like `fit`/`evaluate`, the unreduced vector loss is
        passed to the optimizer but the reported loss will be a scalar value.
    *   `SUM`: Scalar sum of weighted losses. 4. `SUM_OVER_BATCH_SIZE`: Scalar
        `SUM` divided by number of elements in losses. This reduction type is
        not supported when used with `tf.distribute.Strategy` outside of
        built-in training loops like `tf.keras` `compile`/`fit`.
    *   Wraps losses passed to the `compile` API (strings and v1 losses) which
        are not instances of v2 `Loss` class in `LossWrapper` class. => All
        losses will now use `SUM_OVER_BATCH_SIZE` reduction as default.
    *   `model.add_loss(symbolic_tensor)` should work in ambient eager.
    *   Update metric name to always reflect what the user has given in compile.
        Affects following cases
    *   When name is given as 'accuracy'/'crossentropy'
    *   When an aliased function name is used eg. 'mse'
    *   Removing the `weighted` prefix from weighted metric names.
    *   Allow non-Tensors through v2 losses.
    *   Add v2 sparse categorical crossentropy metric.
    *   Add v2 APIs for `AUCCurve` and `AUCSummationMethod` enums.
    *   `add_update` can now be passed a zero-arg callable in order to support
        turning off the update when setting `trainable=False` on a Layer of a
        Model compiled with `run_eagerly=True`.
    *   Standardize the LayerNormalization API by replacing the args `norm_axis`
        and `params_axis` with `axis`.
    *   Fixed critical bugs that help with DenseFeatures usability in TF2

*   `tf.lite`:

    *   Added evaluation script for `COCO` minival
    *   Add delegate support for `QUANTIZE`.
    *   Add `GATHER` support to NN API delegate.
    *   Added support for TFLiteConverter Python API in 2.0. Contains functions
        from_saved_model, from_keras_file, and from_concrete_functions.
    *   Add `EXPAND_DIMS` support to NN API delegate TEST.
    *   Add `narrow_range` attribute to QuantizeAndDequantizeV2 and V3.
    *   Added support for `tflite_convert` command line tool in 2.0.
    *   Post-training quantization tool supports quantizing weights shared by
        multiple operations. The models made with versions of this tool will use
        INT8 types for weights and will only be executable interpreters from
        this version onwards.
    *   Post-training quantization tool supports fp16 weights and GPU delegate
        acceleration for fp16.
    *   Add delegate support for `QUANTIZED_16BIT_LSTM`.
    *   Extracts `NNAPIDelegateKernel` from nnapi_delegate.cc

*   TensorRT

    *   Add TensorFlow 2.0-compatible `TrtGraphConverterV2` API for TensorRT
        conversion. TensorRT initialization arguments are now passed wrapped in
        a named-tuple, `TrtConversionParams`, rather than as separate arguments
        as in `TrtGraphConverter`.
    *   Changed API to optimize TensorRT engines during graph optimization. This
        is now done by calling `converter.build()` where previously
        `is_dynamic_op=False` would be set.
    *   `converter.convert()` no longer returns a `tf.function`. Now the
        function must be accessed from the saved model.
    *   The `converter.calibrate()` method has been removed. To trigger
        calibration, a `calibration_input_fn` should be provided to
        `converter.convert()`.

*   Other:

    *   Fix accidental quadratic graph construction cost in graph-mode
        `tf.gradients()`.
    *   ResourceVariable's gather op supports batch dimensions.
    *   ResourceVariable support for `gather_nd`.
    *   `ResourceVariable` and `Variable` no longer accepts `constraint` in the
        constructor, nor expose it as a @property.
    *   Added gradient for `SparseToDense` op.
    *   Expose a flag that allows the number of threads to vary across Python
        benchmarks.
    *   `image.resize` in 2.0 now supports gradients for the new resize kernels.
    *   `image.resize` now considers proper pixel centers and has new kernels
        (incl. anti-aliasing).
    *   Renamed `tf.image` functions to remove duplicate "image" where it is
        redundant.
    *   Variadic reduce is supported on CPU Variadic reduce is supported on CPU
    *   Remove unused `StringViewVariantWrapper`.
    *   Delete unused `Fingerprint64Map` op registration
    *   Add broadcasting support to `tf.matmul`.
    *   Add C++ Gradient for `BatchMatMulV2`.
    *   Add `tf.math.cumulative_logsumexp` operation.
    *   Add ellipsis (...) support for `tf.einsum()`.
    *   Add expand_composites argument to all `nest.*` methods.
    *   Added `strings.byte_split`.
    *   Add a new "result_type" parameter to `tf.strings.split`.
    *   Add name argument to `tf.string_split` and `tf.strings_split`.
    *   Extend `tf.strings.split` to support inputs with any rank.
    *   Added `tf.random.binomial`.
    *   Added `key` and `skip` methods to `random.experimental.Generator`.
    *   Extend `tf.function` with basic support for CompositeTensors arguments
        (such as `SparseTensor` and `RaggedTensor`).
    *   `parallel_for.pfor`: add converters for Softmax, LogSoftmax, IsNaN, All,
        Any, and MatrixSetDiag.
    *   `parallel_for`: add converters for LowerTriangularSolve and Cholesky.
    *   `parallel_for`: add converters for `LogMatrixDeterminant` and
        `MatrixBandPart`.
    *   `parallel_for`: Add converter for `MatrixDiag`.
    *   `parallel_for`: Add converters for `OneHot`, `LowerBound`, `UpperBound`.
    *   `parallel_for`: add converter for `BroadcastTo`.
    *   Add `pfor` converter for `Squeeze`.
    *   Add `RaggedTensor.placeholder()`.
    *   Add ragged tensor support to `tf.squeeze`.
    *   Update RaggedTensors to support int32 row_splits.
    *   Allow `LinearOperator.solve` to take a `LinearOperator`.
    *   Allow all dtypes for `LinearOperatorCirculant`.
    *   Introduce MaxParallelism method
    *   Add `LinearOperatorHouseholder`.
    *   Adds Philox support to new stateful RNG's XLA path.
    *   Added `TensorSpec` support for CompositeTensors.
    *   Added `tf.linalg.tridiagonal_solve` op.
    *   Added partial_pivoting input parameter to `tf.linalg.tridiagonal_solve`.
    *   Added gradient to `tf.linalg.tridiagonal_solve`.
    *   Added `tf.linalg.tridiagonal_mul op`.
    *   Added GPU implementation of `tf.linalg.tridiagonal_matmul`.
    *   Added `LinearOperatorToeplitz`.
    *   Upgraded LIBXSMM to version 1.11.
    *   Uniform processing of quantized embeddings by Gather and EmbeddingLookup
        Ops.
    *   Correct a misstatement in the documentation of the sparse softmax cross
        entropy logit parameter.
    *   Add `tf.ragged.boolean_mask`.
    *   `tf.switch_case` added, which selects a branch_fn based on a
        branch_index.
    *   The C++ kernel of gather op supports batch dimensions.
    *   Fixed default value and documentation for `trainable` arg of
        tf.Variable.
    *   `EagerTensor` now supports numpy buffer interface for tensors.
    *   This change bumps the version number of the `FullyConnected` Op to 5.
    *   Added new op: `tf.strings.unsorted_segment_join`.
    *   Added HW acceleration support for `topK_v2`.
    *   CloudBigtable version updated to v0.10.0 BEGIN_PUBLIC CloudBigtable
        version updated to v0.10.0.
    *   Expose `Head` as public API.
    *   Added `tf.sparse.from_dense` utility function.
    *   Improved ragged tensor support in `TensorFlowTestCase`.
    *   Added a function `nested_value_rowids` for ragged tensors.
    *   Added `tf.ragged.stack`.
    *   Makes the a-normal form transformation in Pyct configurable as to which
        nodes are converted to variables and which are not.
    *   `ResizeInputTensor` now works for all delegates.
    *   `tf.cond` emits a StatelessIf op if the branch functions are stateless
        and do not touch any resources.
    *   Add support of local soft device placement for eager op.
    *   Pass partial_pivoting to the `_TridiagonalSolveGrad`.
    *   Add HW acceleration support for `LogSoftMax`.
    *   Add guard to avoid acceleration of L2 Normalization with input rank != 4
    *   Fix memory allocation problem when calling `AddNewInputConstantTensor`.
    *   Delegate application failure leaves interpreter in valid state
    *   `tf.while_loop` emits a StatelessWhile op if the cond and body functions
        are stateless and do not touch any resources.
    *   `tf.cond`, `tf.while` and if and while in AutoGraph now accept a
        nonscalar predicate if has a single element. This does not affect non-V2
        control flow.
    *   Fix potential security vulnerability where decoding variant tensors from
        proto could result in heap out of bounds memory access.
    *   Only create a GCS directory object if the object does not already exist.
    *   Introduce `dynamic` constructor argument in Layer and Model, which
        should be set to `True` when using imperative control flow in the `call`
        method.
    *   Begin adding Go wrapper for C Eager API.
    *   XLA HLO graphs can be inspected with interactive_graphviz tool now.
    *   Add dataset ops to the graph (or create kernels in Eager execution)
        during the python Dataset object creation instead doing it during
        Iterator creation time.
    *   Add `batch_dims` argument to `tf.gather`.
    *   The behavior of `tf.gather` is now correct when `axis=None` and
        `batch_dims<0`.
    *   Update docstring for gather to properly describe the non-empty
        `batch_dims` case.
    *   Removing of dtype in the constructor of initializers and partition_info
        in call.
    *   Add `tf.math.nextafter` op.
    *   Turn on MKL-DNN contraction kernels by default. MKL-DNN dynamically
        dispatches the best kernel implementation based on CPU vector
        architecture. To disable them, build with
        `--define=tensorflow_mkldnn_contraction_kernel=0`.
    *   `tf.linspace(start, stop, num)` now always uses "stop" as last value
        (for num > 1)
    *   Added top-k to precision and recall to keras metrics.
    *   Add a ragged size op and register it to the op dispatcher
    *   Transitive dependencies on :`pooling_ops` were removed. Some users may
        need to add explicit dependencies on :`pooling_ops` if they reference
        the operators from that library.
    *   Add `CompositeTensor` base class.
    *   Malformed gif images could result in an access out of bounds in the
        color palette of the frame. This has been fixed now
    *   Add templates and interfaces for creating lookup tables
    *   `Tensor::UnsafeCopyFromInternal` deprecated in favor
        `Tensor::BitcastFrom`.
    *   In `map_vectorization` optimization, reduce the degree of parallelism in
        the vectorized map node.
    *   Add variant wrapper for `absl::string_view`.
    *   Add OpKernels for some stateless maps.
    *   DType is no longer convertible to an int. Use `dtype.as_datatype_enum`
        instead of `int(dtype)` to get the same result.
    *   Support both binary and -1/1 label input in v2 hinge and squared hinge
        losses.
    *   Added `LinearOperator.adjoint` and `LinearOperator.H` (alias).
    *   Expose CriticalSection in core as `tf.CriticalSection`.
    *   Enhanced graphviz output.
    *   Add opkernel templates for common table operations.
    *   Fix callbacks do not log values in eager mode when a deferred build
        model is used.
    *   `SignatureDef` util functions have been deprecated.
    *   Update `Fingerprint64Map` to use aliases
    *   Add legacy string flat hash map op kernels.
    *   Add support for `add_metric` in the graph function mode.
    *   Updating cosine similarity loss - removed the negate sign from cosine
        similarity.
    *   Changed default for gradient accumulation for TPU embeddings to true.
    *   Adds summary trace API for collecting graph and profile information.
    *   The `precision_mode` argument to `TrtGraphConverter` is now case
        insensitive.

## Thanks to our Contributors

This release contains contributions from many people at Google, as well as:

1e100, a6802739, 4d55397500, a6802739, Abdullah Selek, abenmao, Abolfazl
Shahbazi, Adam Richter, Adam Weiss, Ag Ramesh, Alan Du, Albin Joy, Alex, Alex
Itkes, Alex Sergeev, Alexander Pivovarov, Alexey Romanov, alhkad, Aman Patel,
Amit, Amit Kumar Jaiswal, Amit Srivastava, amoitra, Andreas Eberle, Andrew
Lihonosov, Andy Craze, Anshuman Tripathy, Anthony Hsu, Anthony Platanios, Anuj
Rawat, arp95, Arpit Shah, Armen Poghosov, armenpoghosov, Astropeak, Ashwin
Ramaswami, Arpit Shah, Augustina Ragwitz, Aurelien Geron, AuréLien Geron,
avasid, aweers, awesomealex1, Ayush Agrawal, Bas Aarts, Bastian Eichenberger,
Bairen Yi, Bayberry Z, Ben Barsdell, Benjamin Peterson, bhack, Bharat
Raghunathan, Bhavani Subramanian, Bin Fan, blairhan, BléNesi Attila, Bodin-E,
Brandon Carter, Bryan Cutler, candy.dc, Cao Zongyan, Casper Da Costa-Luis, Chao
Liu, Chen Guoyin, chenchc, chengchingwen, chie8842, Christian Hansen, Christoph
Boeddeker, Christopher Yeh, Clayne Robison, Coady, Patrick, crafet, csukuangfj,
ctiijima, Dan Jarvis, Dan Lazewatsky, Daniel Ingram, Daniel Rasmussen, Daniel
Salvadori, Dave Airlie, David Norman, Dayananda V, delock, Denis Khalikov, Deven
Desai, Dheeraj Rajaram Reddy, Diego Caballero, dmitrievanthony, Donovan Ong,
Drew Szurko, Duncan Dean, Duncan Riach, Dustin Neighly, Dwight J Lyle, Eamon
Ito-Fisher, eashtian3, Edward Forgacs, EFanZh, ejot, Elroy Ashtian Jr, Eric
Schweitz, Evgeniy Polyakov, Fangjun Kuang, Federico Martinez, Fei Hu, Felix
Lemke, Filip Matzner, FlashTek, fo40225, formath, FrançOis Chollet, frreiss,
Fred Reiss, Frederic Bastien, Fredrik Knutsson, G. Hussain Chinoy, Gabriel,
Gautam, gehring, Geoffrey Irving, George Grzegorz Pawelczak, Grzegorz Pawelczak,
George Sterpu, Gianluca Varisco, Gleb Popov, Greg Peatfield, Guillaume Klein,
Gurpreet Singh, Gustavo Lima Chaves, Gyoung-Yoon Ryoo, haison, Hanton Yang,
HanGuo97, Haraldur TóMas HallgríMsson, Hari Shankar, hehongliang, Heungsub Lee,
Hoeseong Kim, Huan Li (李卓桓), HåKon Sandsmark, I-Hong, I-Hong Jhuo, Ilham
Firdausi Putra, Ilango R, Imran Salam, Innovimax, Jacky Ko, Irene Dea, Ivan
Habernal, Jakub Lipinski, Jacky, Jason Zaman, Jason Zavaglia, jayhpark530,
jcf94, jefby, Jeff Daily, Jeff Poznanovic, Jeffrey Poznanovic, Jekyll Lai, jer,
Jeroen BéDorf, jerryyin, jhalakp, jiakai, Jia Qingtong, Jiankang, JiangXIAO, Joe
Bowser, Joe Q, Joe Quadrino, Joel Shapiro, Johan Gunnarsson, Jojimon Varghese,
Jonas Rauber, Jonathan Kyl, Jonathan, Joon, Joppe Geluykens, Joseph Friedman,
Josh Beal, jtressle, Julian Niedermeier, Junqin Zhang, Justin Dujardin, Justin
Tunis, jwu, K. Hodges, kaixih, Kaixi Hou, kjopek, Karl Lessard, Karl
Weinmeister, Karthik Muthuraman, Kashif Rasul, Kay Zhu, Kbhute-Ibm, KDR, Keno
Fischer, Kevin Mader, khanhlvg, Kilaru Yasaswi Sri Chandra Gandhi, Koan-Sin Tan,
Koock Yoon, kouml, ktaebum, Kyuwon Kim, Lakshay Tokas, Laurent Le Brun,
leike666666, leonard951, Leslie-Fang, Letian Kang, Li, Guizi, Loo Rong Jie,
Lucas Hendren, Lukas Folle, Lukas Geiger, Luke Han, luxupu, lvli, Ma, Guokai,
Mahmoud Abuzaina, Maksym Kysylov, Mandar Deshpande, manhyuk, Manraj Singh
Grover, Marco Gaido, Marek Drozdowski, Margaret Maynard-Reid, Mark Ryan, mars20,
Mateusz Chudyk, Matt Conley, mbhuiyan, mdfaijul, Mei Jie, Melissa Grueter,
merturl, MichaelKonobeev, Michael KäUfl, Michal W. Tarnowski, MickaëL
Schoentgen, Miguel Morin, Mihail Salnikov, Mikalai Drabovich, Mike Arpaia, Mike
Holcomb, minds, monklof, Moses Marin, mpppk, Mr. Metal, Mshr-H, musikisomorphie,
nammbash, Natalia Gimelshein, Nathan Luehr, Nayana-Ibm, Nayana Thorat, neargye,
Neeraj Pradhan, Nehal J Wani, Neil, Nick, Nick Lewycky, Niels Ole Salscheider,
Niklas SilfverströM, Niranjan Hasabnis, Nuka-137, Nutti, ocjosen, olicht,
omeir1, P Sudeepam, Paige Bailey, Palmer Lao, Pan Daoxin, Pariksheet Pinjari,
Pasquale Minervini, Patrick J. Lopresti, Patrik Gustavsson, Pavel Akhtyamov,
Pavel Samolysov, PENGWA, per1234, PeterLee, Phan Van Nguyen Duc, Philipp Jund,
Phillip Kravtsov, Pooya Davoodi, Pranav Marathe, Putra Manggala, Qingqing Cao, R
S Nikhil Krishna, Rajeshwar Reddy T, Ramon ViñAs, Rasmus Diederichsen, Reuben
Morais, robert, Rohit Gupta, Roland Zimmermann, Roman Soldatow, RonLek, Ruizhe,
Ryan Jiang, saishruthi, Saleem Abdulrasool, Samantha Andow, Sami Kama,
Sana-Damani, Saurabh Deoras, sdamani, Sean Morgan, seanshpark, Sebastien Iooss,
Serv-Inc, Severen Redwood, Shahzad Lone, Shashank Gupta, shashvat, Shashvat
Chand Shahi, Shubham Goyal, Shashi, Sigrid Keydana, Siju, Siju Samuel,
sleighsoft, smilu97, Snease-Abq, Son Tran, Spencer Schaber, sremedios, Srini511,
srinivasan.narayanamoorthy, Steve Lang, Steve Nesae, Subin, Sumesh Udayakumaran,
Sungmann Cho, sunway513, Supriya Rao, sxwang, Tae-Hwan Jung, Taehoon Lee, Takeo
Sawada, Taylor Jakobson, Taylor Thornton, Ted Chang, TengLu, terryky,
ThisIsIsaac, ThisIsPIRI, Thomas Deegan, Thomas Hagebols, tianyapiaozi, Till
Hoffmann, Tim Zaman, tomguluson92, Tongxuan Liu, Trent Lo, Trevor Morris,
TungJerry, Tyorden, Uday Bondhugula, v1incent, Vagif, Vasileios Lioutas,
vbvg2008, vcarpani, Vijay Ravichandran, Vikram Tiwari,Viktor Gal, Vishwak
Srinivasan, Vincent, Vishnuvardhan Janapati, Vitor-Alves, Vivek Suryamurthy,
wangsiyu, wateryzephyr, WeberXie, Wei Wang, WeijieSun, Wen-Heng (Jack) Chung,
wenxizhu, Will Battel, William D. Irons, winstonq, wyzhao, Xiaoming (Jason) Cui,
Xiaoquan Kong, Xin, Xinping Wang, Yan Facai (颜发才), Yann-Yy, Yasir Modak,
Yasuhiro Matsumoto, ymodak, Yong Tang, Yongfeng Gu, Younes Khoudli, Yuan Lin,
Yuan (Terry) Tang, Yuchen Ying, Yves-Noel Weweler, zhangyujing, zjjott, zyeric,
王振华 (Zhenhua Wang), 黄鑫

# Release 1.14.0

## Major Features and Improvements

*   This is the first 1.x release containing the compat.v2 module. This module
    is required to allow libraries to publish code which works in both 1.x and
    2.x. After this release, no backwards incompatible changes are allowed in
    the 2.0 Python API.
*   Turn on MKL-DNN contraction kernels by default. MKL-DNN dynamically
    dispatches the best kernel implementation based on CPU vector architecture.
    To disable them, build with --define=tensorflow_mkldnn_contraction_kernel=0.

## Behavioral changes

*   Set default loss reduction as `AUTO` for improving reliability of loss
    scaling with distribution strategy and custom training loops. `AUTO`
    indicates that the reduction option will be determined by the usage context.
    For almost all cases this defaults to `SUM_OVER_BATCH_SIZE`. When used in
    distribution strategy scope, outside of built-in training loops such as
    `tf.keras` `compile` and `fit`, we expect reduction value to be 'None' or
    'SUM'. Using other values will raise an error.
*   Wraps losses passed to the `compile` API (strings and v1 losses) which are
    not instances of v2 `Loss` class in `LossWrapper` class. => All losses will
    now use `SUM_OVER_BATCH_SIZE` reduction as default.
*   Disable `run_eagerly` and distribution strategy if there are symbolic
    tensors added to the model using `add_metric` or `add_loss`.
*   tf.linspace(start, stop, num) now always uses "stop" as last value (for
    num > 1)
*   `ResourceVariable` and `Variable` no longer accepts `constraint` in the
    constructor, nor expose it as a @property.
*   The behavior of tf.gather is now correct when axis=None and batch_dims<0.
*   Only create a GCS directory object if the object does not already exist.
*   In `map_vectorization` optimization, reduce the degree of parallelism in the
    vectorized map node.
*   Bug fix: loss and gradients should now more reliably be correctly scaled
    w.r.t. the global batch size when using a tf.distribute.Strategy.
*   Updating cosine similarity loss - removed the negate sign from cosine
    similarity.
*   DType is no longer convertible to an int. Use dtype.as_datatype_enum instead
    of int(dtype) to get the same result.
*   Changed default for gradient accumulation for TPU embeddings to true.
*   Callbacks now log values in eager mode when a deferred build model is used.
*   Transitive dependencies on :pooling_ops were removed. Some users may need to
    add explicit dependencies on :pooling_ops if they reference the operators
    from that library.
*   tf.keras.optimizers default learning rate changes:
    *   Adadelta: 1.000 to 0.001
    *   Adagrad: 0.01 to 0.001
    *   Adamax: 0.002 to 0.001
    *   NAdam: 0.002 to 0.001

## Bug Fixes and Other Changes

*   Documentation
*   Deprecations and Symbol renames.
    *   Remove unused StringViewVariantWrapper
    *   Delete unused Fingerprint64Map op registration
    *   SignatureDef util functions have been deprecated.
    *   Renamed tf.image functions to remove duplicate "image" where it is
        redundant.
    *   tf.keras.experimental.export renamed to
        tf.keras.experimental.export_saved_model
    *   Standardize the LayerNormalization API by replacing the args `norm_axis`
        and `params_axis` with `axis`.
    *   Tensor::UnsafeCopyFromInternal deprecated in favor Tensor::BitcastFrom
*   Keras & Python API
    *   Add v2 module aliases for:
    *   tf.initializers => tf.keras.initializers
    *   tf.losses => tf.keras.losses & tf.metrics => tf.keras.metrics
    *   tf.optimizers => tf.keras.optimizers
    *   Add tf.keras.layers.AbstractRNNCell as the preferred implementation of
        RNN cell for TF v2. User can use it to implement RNN cell with custom
        behavior.
    *   Adding `clear_losses` API to be able to clear losses at the end of
        forward pass in a custom training loop in eager.
    *   Add support for passing list of lists to the `metrics` param in Keras
        `compile`.
    *   Added top-k to precision and recall to keras metrics.
    *   Adding public APIs for `cumsum` and `cumprod` keras backend functions.
    *   Fix: model.add_loss(symbolic_tensor) should work in ambient eager.
    *   Add name argument to tf.string_split and tf.strings_split
    *   Minor change to SavedModels exported from Keras using
        tf.keras.experimental.export. (SignatureDef key for evaluation mode is
        now "eval" instead of "test"). This will be reverted back to "test" in
        the near future.
    *   Updates binary cross entropy logic in Keras when input is probabilities.
        Instead of converting probabilities to logits, we are using the cross
        entropy formula for probabilities.
    *   Raw TensorFlow functions can now be used in conjunction with the Keras
        Functional API during model creation. This obviates the need for users
        to create Lambda layers in most cases when using the Functional API.
        Like Lambda layers, TensorFlow functions that result in Variable
        creation or assign ops are not supported.
    *   Keras training and validation curves are shown on the same plot.
    *   Introduce `dynamic` constructor argument in Layer and Model, which
        should be set to True when using imperative control flow in the `call`
        method.
    *   Removing of dtype in the constructor of initializers and partition_info
        in call.
*   New ops and improved op functionality
    *   Add OpKernels for some stateless maps
    *   Add v2 APIs for AUCCurve and AUCSummationMethod
        enums. #tf-metrics-convergence
    *   Add tf.math.nextafter op.
    *   Add CompositeTensor base class.
    *   Add tf.linalg.tridiagonal_solve op.
    *   Add opkernel templates for common table operations.
    *   Added support for TFLite in TensorFlow 2.0.
    *   Adds summary trace API for collecting graph and profile information.
    *   Add batch_dims argument to tf.gather.
    *   Add support for `add_metric` in the graph function mode.
    *   Add C++ Gradient for BatchMatMulV2.
    *   Added tf.random.binomial
    *   Added gradient for SparseToDense op.
    *   Add legacy string flat hash map op kernels
    *   Add a ragged size op and register it to the op dispatcher
    *   Add broadcasting support to tf.matmul.
    *   Add ellipsis (...) support for tf.einsum()
    *   Added LinearOperator.adjoint and LinearOperator.H (alias).
    *   Added GPU implementation of tf.linalg.tridiagonal_solve.
    *   Added strings.byte_split
    *   Add RaggedTensor.placeholder()
    *   Add a new "result_type" parameter to tf.strings.split
    *   `add_update` can now be passed a zero-arg callable in order to support
        turning off the update when setting `trainable=False` on a Layer of a
        Model compiled with `run_eagerly=True`.
    *   Add variant wrapper for absl::string_view
    *   Add expand_composites argument to all nest.* methods.
    *   Add pfor converter for Squeeze.
    *   Bug fix for tf.tile gradient
    *   Expose CriticalSection in core as tf.CriticalSection.
    *   Update Fingerprint64Map to use aliases
    *   ResourceVariable support for gather_nd.
    *   ResourceVariable's gather op supports batch dimensions.
    *   Variadic reduce is supported on CPU
    *   Extend tf.function with basic support for CompositeTensors arguments
        (such as SparseTensor and RaggedTensor).
    *   Add templates and interfaces for creating lookup tables
    *   Post-training quantization tool supports quantizing weights shared by
        multiple operations. The models made with versions of this tool will use
        INT8 types for weights and will only be executable interpreters from
        this version onwards.
    *   Malformed gif images could result in an access out of bounds in the
        color palette of the frame. This has been fixed now
    *   image.resize now considers proper pixel centers and has new kernels
        (incl. anti-aliasing).
    *   Added an isotonic regression solver (tf.nn.isotonic_regression).
*   Performance
    *   Turn on MKL-DNN contraction kernels by default. MKL-DNN dynamically
        dispatches the best kernel implementation based on CPU vector
        architecture. To disable them, build with
        --define=tensorflow_mkldnn_contraction_kernel=0.
    *   Support for multi-host ncclAllReduce in Distribution Strategy.
    *   Expose a flag that allows the number of threads to vary across Python
        benchmarks.
*   TensorFlow 2.0 Development
    *   Add v2 sparse categorical crossentropy metric.
    *   Allow non-Tensors through v2 losses.
    *   Add UnifiedGRU as the new GRU implementation for tf2.0. Change the
        default recurrent activation function for GRU from 'hard_sigmoid' to
        'sigmoid', and 'reset_after' to True in 2.0. Historically recurrent
        activation is 'hard_sigmoid' since it is fast than 'sigmoid'. With new
        unified backend between CPU and GPU mode, since the CuDNN kernel is
        using sigmoid, we change the default for CPU mode to sigmoid as well.
        With that, the default GRU will be compatible with both CPU and GPU
        kernel. This will enable user with GPU to use CuDNN kernel by default
        and get a 10x performance boost in training. Note that this is
        checkpoint breaking change. If user want to use their 1.x pre-trained
        checkpoint, please construct the layer with
        GRU(recurrent_activation='hard_sigmoid', reset_after=False) to fallback
        to 1.x behavior.
    *   TF 2.0 - Update metric name to always reflect what the user has given in
        compile. Affects following cases 1. When name is given as
        'accuracy'/'crossentropy' 2. When an aliased function name is used eg.
        'mse' 3. Removing the `weighted` prefix from weighted metric names.
    *   Begin adding Go wrapper for C Eager API
    *   image.resize in 2.0 now supports gradients for the new resize kernels.
    *   removed tf.string_split from v2 API
    *   Expose tf.contrib.proto.* ops in tf.io (they will exist in TF2)
    *   "Updates the TFLiteConverter API in 2.0. Changes from_concrete_function
        to from_concrete_functions."
    *   Enable tf.distribute.experimental.MultiWorkerMirroredStrategy working in
        eager mode.
    *   Support both binary and -1/1 label input in v2 hinge and squared hinge
        losses.
*   TensorFlow Lite
    *   "Adds support for tflite_convert in 2.0."
    *   "Remove lite.OpHint, lite.experimental, and lite.constant from 2.0 API."
*   tf.contrib
    *   Added Neural Turing Implementation as described in
        https://arxiv.org/abs/1807.08518.
    *   Remove tf.contrib.timeseries dependency on TF distributions.
*   tf.data
    *   Add num_parallel_reads and passing in a Dataset containing filenames
        into TextLineDataset and FixedLengthRecordDataset
    *   Going forward we operate in TF 2.0, this change is part of the effort to
        slowly converting XYZDataset to DatasetV2 type which is the official
        version going to be used in TF 2.0 and motivated by some compatibility
        issue found, _BigtableXYZDataset (of type DatasetV2) does not implement
        the _as_variant_tensor() of DatasetV1, when moving contrib.bigtable to
        tensorflow_io. Converting into DatasetV2 removes the overheads to
        maintain V1 while we are moving into TF 2.0.
    *   Add dataset ops to the graph (or create kernels in Eager execution)
        during the python Dataset object creation instead doing it during
        Iterator creation time.
    *   Add support for TensorArrays to tf.data Dataset.
    *   Switching tf.data functions to use `defun`, providing an escape hatch to
        continue using the legacy `Defun`.
*   Toolchains
    *   CUDNN_INSTALL_PATH, TENSORRT_INSTALL_PATH, NCCL_INSTALL_PATH,
        NCCL_HDR_PATH are deprecated. Use TF_CUDA_PATHS instead which supports a
        comma-separated list of base paths that are searched to find CUDA
        libraries and headers.
    *   TF code now resides in `tensorflow_core` and `tensorflow` is just a
        virtual pip package. No code changes are needed for projects using
        TensorFlow, the change is transparent
*   XLA
    *   XLA HLO graphs can be inspected with interactive_graphviz tool now.
*   Estimator
    *   Use tf.compat.v1.estimator.inputs instead of tf.estimator.inputs
    *   Replace contrib references with tf.estimator.experimental.* for apis in
        early_stopping.py

## Thanks to our Contributors

This release contains contributions from many people at Google, as well as:

1e100, 4d55397500, a6802739, abenmao, Adam Weiss, Ag Ramesh, Alan Du, Albin Joy,
Alex, Aman Patel, Amit, Amit Kumar Jaiswal, Amit Srivastava, Andreas Eberle,
Andy Craze, Anthony Platanios, Armen Poghosov, armenpoghosov, arp95, Arpit Shah,
Ashwin Ramaswami, Aurelien Geron, AuréLien Geron, aweers, awesomealex1, Ayush
Agrawal, Ben Barsdell, Bharat Raghunathan, Bhavani Subramanian, blairhan,
BléNesi Attila, Brandon Carter, candy.dc, Chao Liu, chenchc, chie8842, Christian
Hansen, Christian Sigg, Clayne Robison, crafet, csukuangfj, ctiijima, Dan
Jarvis, Dan Lazewatsky, Daniel Ingram, Daniel Salvadori, Dave Airlie, David
Norman, Dayananda V, Dayananda-V, delock, Denis Khalikov, Deven Desai, Dheeraj
Rajaram Reddy, dmitrievanthony, Donovan Ong, Drew Szurko, Duncan Riach, Dustin
Neighly, Edward Forgacs, EFanZh, Fei Hu, Felix Lemke, Filip Matzner, fo40225,
frreiss, Gautam, gehring, Geoffrey Irving, Grzegorz George Pawelczak, Grzegorz
Pawelczak, Gyoung-Yoon Ryoo, HanGuo97, Hanton Yang, Hari Shankar, hehongliang,
Heungsub Lee, Hoeseong Kim, I-Hong Jhuo, Ilango R, Innovimax, Irene Dea, Jacky
Ko, Jakub Lipinski, Jason Zaman, jcf94, Jeffrey Poznanovic, Jens Elofsson,
Jeroen BéDorf, Jia Qingtong, Jiankang, Joe Q, Joe Quadrino, Joeran Beel, Jonas
Rauber, Jonathan, Jonathan Kyl, Joppe Geluykens, Joseph Friedman, jtressle, jwu,
K Yasaswi Sri Chandra Gandhi, K. Hodges, Kaixi Hou, Karl Lessard, Karl
Weinmeister, Karthik Muthuraman, Kashif Rasul, KDR, Keno Fischer, Kevin Mader,
kjopek, Koan-Sin Tan, kouml, ktaebum, Lakshay Tokas, Laurent Le Brun, Letian
Kang, Li, Guizi, Loo Rong Jie, Lucas Hendren, Lukas Geiger, Luke Han, luxupu,
Ma, Guokai, Mahmoud Abuzaina, Mandar Deshpande, manhyuk, Marco Gaido, Marek
Drozdowski, Mark Collier, Mark Ryan, mars20, Mateusz Chudyk, Matt Conley,
MattConley, mbhuiyan, mdfaijul, Melissa Grueter, Michael KäUfl, MickaëL
Schoentgen, Miguel Morin, Mihail Salnikov, Mike Arpaia, Mike Holcomb, monklof,
Moses Marin, Mshr-H, nammbash, Natalia Gimelshein, Nayana-Ibm, neargye, Neeraj
Pradhan, Nehal J Wani, Nick, Niels Ole Salscheider, Niranjan Hasabnis, nlewycky,
Nuka-137, Nutti, olicht, P Sudeepam, Palmer Lao, Pan Daoxin, Pariksheet Pinjari,
Pavel Samolysov, PENGWA, Pooya Davoodi, R S Nikhil Krishna, Rohit Gupta, Roman
Soldatow, rthadur, Ruizhe, Ryan Jiang, Samantha Andow, Sami Kama, Sana-Damani,
Saurabh Deoras, sdamani, seanshpark, Sebastien Iooss, Serv-Inc, Shahzad Lone,
Shashank Gupta, Shashi, shashvat, shashvatshahi1998, Siju, Siju Samuel,
Snease-Abq, Spencer Schaber, sremedios, srinivasan.narayanamoorthy, Steve Lang,
Steve Nesae, Sumesh Udayakumaran, Supriya Rao, Taylor Jakobson, Taylor Thornton,
Ted Chang, ThisIsPIRI, Thomas Deegan, Thomas Hagebols, tianyapiaozi, Tim Zaman,
tomguluson92, Tongxuan Liu, TungJerry, v1incent, Vagif, vcarpani, Vikram Tiwari,
Vishwak Srinivasan, Vitor-Alves, wangsiyu, wateryzephyr, WeberXie, WeijieSun,
Wen-Heng (Jack) Chung, wenxizhu, Will Battel, William D. Irons, wyzhao, Xin,
Yasuhiro Matsumoto, ymodak, Yong Tang, Younes Khoudli, Yuan Lin, Yves-Noel
Weweler, Zantares, zjjott, 卜居, 王振华 (Wang Zhenhua), 黄鑫

# Release 1.12.3

## Bug Fixes and Other Changes

*   Updates `png_archive` dependency to 1.6.37 to not be affected by
    CVE-2019-7317, CVE-2018-13785, and CVE-2018-14048.
*   Updates `sqlite` dependency to 3.28.0 to not be affected by CVE-2018-20506,
    CVE-2018-20346, and CVE-2018-20505.

# Release 1.12.2

## Bug Fixes and Other Changes

*   Fixes a potential security vulnerability where carefully crafted GIF images
    can produce a null pointer dereference during decoding.

# Release 1.13.0

## Major Features and Improvements

* TensorFlow Lite has moved from contrib to core. This means that Python modules are under `tf.lite` and source code is now under `tensorflow/lite` rather than `tensorflow/contrib/lite`.
* TensorFlow GPU binaries are now built against CUDA 10 and TensorRT 5.0.
* Support for Python3.7 on all operating systems.
* Moved NCCL to core.

## Behavioral changes

* Disallow conversion of python floating types to uint32/64 (matching behavior of other integer types) in `tf.constant`.
* Make the `gain` argument of convolutional orthogonal initializers (`convolutional_delta_orthogonal`, `convolutional_orthogonal_1D`, `convolutional_orthogonal_2D`, `convolutional_orthogonal_3D`) have consistent behavior with the `tf.initializers.orthogonal` initializer, i.e. scale the output l2-norm by `gain` and NOT by `sqrt(gain)`. (Note that these functions are currently in `tf.contrib` which is not guaranteed backward compatible).

## Bug Fixes and Other Changes

*   Documentation
    *   Update the doc with the details about the rounding mode used in
        quantize_and_dequantize_v2.
    *   Clarify that tensorflow::port::InitMain() _should_ be called before
        using the TensorFlow library. Programs failing to do this are not
        portable to all platforms.
*   Deprecations and Symbol renames.
    *   Removing deprecations for the following endpoints: `tf.acos`,
        `tf.acosh`, `tf.add`, `tf.as_string`, `tf.asin`, `tf.asinh`, `tf.atan`,
        `tf.atan2`, `tf.atanh`, `tf.cos`, `tf.cosh`, `tf.equal`, `tf.exp`,
        `tf.floor`, `tf.greater`, `tf.greater_equal`, `tf.less`,
        `tf.less_equal`, `tf.log`, `tf.logp1`, `tf.logical_and`,
        `tf.logical_not`, `tf.logical_or`, `tf.maximum`, `tf.minimum`,
        `tf.not_equal`, `tf.sin`, `tf.sinh`, `tf.tan`
    *   Deprecate `tf.data.Dataset.shard`.
    *   Deprecate `saved_model.loader.load` which is replaced by
        `saved_model.load` and `saved_model.main_op`, which will be replaced by
        `saved_model.main_op` in V2.
    *   Deprecate tf.QUANTIZED_DTYPES. The official new symbol is
        tf.dtypes.QUANTIZED_DTYPES.
    *   Update sklearn imports for deprecated packages.
    *   Deprecate `Variable.count_up_to` and `tf.count_up_to` in favor of
        `Dataset.range`.
    *   Export `confusion_matrix` op as `tf.math.confusion_matrix` instead of
        `tf.train.confusion_matrix`.
    *   Add `tf.dtypes.` endpoint for every constant in dtypes.py. Moving
        endpoints in versions.py to corresponding endpoints in `tf.sysconfig.`
        and `tf.version.`. Moving all constants under `tf.saved_model`
        submodules to `tf.saved_model` module. New endpoints are added in V1 and
        V2 but existing endpoint removals are only applied in V2.
    *   Deprecates behavior where device assignment overrides collocation
        constraints inside a collocation context manager.
*   Keras & Python API
    *   Add to Keras functionality analogous to
        `tf.register_tensor_conversion_function`.
    *   Subclassed Keras models can now be saved through
        `tf.contrib.saved_model.save_keras_model`.
    *   `LinearOperator.matmul` now returns a new `LinearOperator`.
*   New ops and improved op functionality
    *   Add a Nearest Neighbor Resize op.
    *   Add an `ignore_unknown` argument to `parse_values` which suppresses
        ValueError for unknown hyperparameter types. Such * Add
        `tf.linalg.matvec` convenience function.
    *   `tf.einsum()`raises `ValueError` for unsupported equations like
        `"ii->"`.
    *   Add DCT-I and IDCT-I in `tf.signal.dct` and `tf.signal.idct`.
    *   Add LU decomposition op.
    *   Add quantile loss to gradient boosted trees in estimator.
    *   Add `round_mode` to `QuantizeAndDequantizeV2` op to select rounding
        algorithm.
    *   Add `unicode_encode`, `unicode_decode`, `unicode_decode_with_offsets`,
        `unicode_split`, `unicode_split_with_offset`, and `unicode_transcode`
        ops. Amongst other things, this Op adds the ability to encode, decode,
        and transcode a variety of input text encoding formats into the main
        Unicode encodings (UTF-8, UTF-16-BE, UTF-32-BE)
    *   Add "unit" attribute to the substr op, which allows obtaining the
        substring of a string containing unicode characters.
    *   Broadcasting support for Ragged Tensors.
    *   `SpaceToDepth` supports uint8 data type.
    *   Support multi-label quantile regression in estimator.
    *   We now use "div" as the default partition_strategy in
        `tf.nn.safe_embedding_lookup_sparse`, `tf.nn.sampled_softmax` and
        `tf.nn.nce_loss`. hyperparameter are ignored.
*   Performance
    *   Improve performance of GPU cumsum/cumprod by up to 300x.
    *   Added support for weight decay in most TPU embedding optimizers,
        including AdamW and MomentumW.
*   TensorFlow 2.0 Development
    *   Add a command line tool to convert to TF2.0, tf_upgrade_v2
    *   Merge `tf.spectral` into `tf.signal` for TensorFlow 2.0.
    *   Change the default recurrent activation function for LSTM from
        'hard_sigmoid' to 'sigmoid' in 2.0. Historically recurrent activation is
        'hard_sigmoid' since it is fast than 'sigmoid'. With new unified backend
        between CPU and GPU mode, since the CuDNN kernel is using sigmoid, we
        change the default for CPU mode to sigmoid as well. With that, the
        default LSTM will be compatible with both CPU and GPU kernel. This will
        enable user with GPU to use CuDNN kernel by default and get a 10x
        performance boost in training. Note that this is checkpoint breaking
        change. If user want to use their 1.x pre-trained checkpoint, please
        construct the layer with LSTM(recurrent_activation='hard_sigmoid') to
        fallback to 1.x behavior.
*   TensorFlow Lite
    *   Move from `tensorflow/contrib/lite` to `tensorflow/lite`.
    *   Add experimental Java API for injecting TensorFlow Lite delegates
    *   Add support for strings in TensorFlow Lite Java API.
*   `tf.contrib`:
    *   Add Apache Ignite Filesystem plugin to support accessing Apache IGFS.
    *   Dropout now takes `rate` argument, `keep_prob` is deprecated.
    *   Estimator occurrences references `tf.contrib.estimator` were changed to
        `tf.estimator`:
    *   `tf.contrib.estimator.BaselineEstimator` with
        `tf.estimator.BaselineEstimator`
    *   `tf.contrib.estimator.DNNLinearCombinedEstimator` with
        `tf.estimator.DNNLinearCombinedEstimator`
    *   `tf.contrib.estimator.DNNEstimator` with `tf.estimator.DNNEstimator`
    *   `tf.contrib.estimator.LinearEstimator` with
        `tf.estimator.LinearEstimator`
    *   `tf.contrib.estimator.InMemoryEvaluatorHook` and
        tf.estimator.experimental.InMemoryEvaluatorHook`.
    *   `tf.contrib.estimator.make_stop_at_checkpoint_step_hook` with
        `tf.estimator.experimental.make_stop_at_checkpoint_step_hook`.
    *   Expose `tf.distribute.Strategy as the new name for
        tf.contrib.distribute.DistributionStrategy.
    *   Migrate linear optimizer from contrib to core.
    *   Move `tf.contrib.signal` to `tf.signal` (preserving aliases in
        tf.contrib.signal).
    *   Users of `tf.contrib.estimator.export_all_saved_models` and related
        should switch to
        `tf.estimator.Estimator.experimental_export_all_saved_models`.
*   tf.data:
    *   Add `tf.data.experimental.StatsOptions()`, to configure options to
        collect statistics from `tf.data.Dataset` pipeline using
        `StatsAggregator`. Add nested option, `experimental_stats` (which takes
        a `tf.data.experimen tal.StatsOptions` object), to `tf.data.Options`.
        Deprecates `tf.data.experimental.set_stats_agregator`.
    *   Performance optimizations:
    *   Add `tf.data.experimental.OptimizationOptions()`, to configure options
        to enable `tf.data` performance optimizations. Add nested option,
        `experimental_optimization` (which takes a
        `tf.data.experimental.OptimizationOptions` object), to
        `tf.data.Options`. Remove performance optimization options from
        `tf.data.Options`, and add them under
        `tf.data.experimental.OptimizationOptions` instead.
    *   Enable `map_and_batch_fusion` and `noop_elimination` optimizations by
        default. They can be disabled by configuring
        `tf.data.experimental.OptimizationOptions` to set `map_and_batch =
        False` or `noop_elimination = False` respectively. To disable all
        default optimizations, set `apply_default_optimizations = False`.
    *   Support parallel map in `map_and_filter_fusion`.
    *   Disable static optimizations for input pipelines that use non-resource
        `tf.Variable`s.
    *   Add NUMA-aware MapAndBatch dataset.
    *   Deprecate `tf.data.Dataset.make_one_shot_iterator()` in V1, removed it
        from V2, and added tf.compat.v1.data.make_one_shot_iterator()`.
    *   Deprecate `tf.data.Dataset.make_initializable_iterator()` in V1, removed
        it from V2, and added `tf.compat.v1.data.make_initializable_iterator()`.
    *   Enable nested dataset support in core `tf.data` transformations.
    *   For `tf.data.Dataset` implementers: Added
        `tf.data.Dataset._element_structured property` to replace
        `Dataset.output_{types,shapes,classes}`.
    *   Make `num_parallel_calls` of `tf.data.Dataset.interleave` and
        `tf.data.Dataset.map` work in Eager mode.
*   Toolchains
    *   Fixed OpenSSL compatibility by avoiding `EVP_MD_CTX_destroy`.
    *   Added bounds checking to printing deprecation warnings.
    *   Upgraded CUDA dependency to 10.0
    *   To build with Android NDK r14b, add "#include <linux/compiler.h>" to
        android-ndk-r14b/platforms/android-14/arch-*/usr/include/linux/futex.h
    *   Removed `:android_tensorflow_lib_selective_registration*` targets, use
        `:android_tensorflow_lib_lite*` targets instead.
*   XLA
    *   Move `RoundToEven` function to xla/client/lib/math.h.
    *   A new environment variable `TF_XLA_DEBUG_OPTIONS_PASSTHROUGH` set to "1"
        or "true" allows the debug options passed within an XRTCompile op to be
        passed directly to the XLA compilation backend. If such variable is not
        set (service side), only a restricted set will be passed through.
    *   Allow the XRTCompile op to return the ProgramShape resulted form the XLA
        compilation as a second return argument.
    *   XLA HLO graphs can now be rendered as SVG/HTML.
*   Estimator
    *   Replace all occurrences of `tf.contrib.estimator.BaselineEstimator` with
        `tf.estimator.BaselineEstimator`
    *   Replace all occurrences of
        `tf.contrib.estimator.DNNLinearCombinedEstimator` with
        `tf.estimator.DNNLinearCombinedEstimator`
    *   Replace all occurrences of `tf.contrib.estimator.DNNEstimator` with
        `tf.estimator.DNNEstimator`
    *   Replace all occurrences of `tf.contrib.estimator.LinearEstimator` with
        `tf.estimator.LinearEstimator`
    *   Users of `tf.contrib.estimator.export_all_saved_models` and related
        should switch to
        `tf.estimator.Estimator.experimental_export_all_saved_models`.
    *   Update `regression_head` to the new Head API for Canned Estimator V2.
    *   Switch `multi_class_head` to Head API for Canned Estimator V2.
    *   Replace all occurrences of `tf.contrib.estimator.InMemoryEvaluatorHook`
        and `tf.contrib.estimator.make_stop_at_checkpoint_step_hook` with
        `tf.estimator.experimental.InMemoryEvaluatorHook` and
        `tf.estimator.experimental.make_stop_at_checkpoint_step_hook`
    *   Migrate linear optimizer from contrib to core.

## Thanks to our Contributors

This release contains contributions from many people at Google, as well as:

Abhinav Upadhyay, Ag Ramesh, akikaaa, Alexis Louis, Anders Huss, Andreas Madsen, Andrew Banchich, Andy Craze, Anton Dmitriev, Artem Malykh, Avijit-Nervana, Balint Cristian, Benjamin Tan Wei Hao, Bhavani Subramanian, Brendan Finan, Brian Nemsick, Bryan Cutler, By Shen, Cao Zongyan, Castiel, Chris Antaki, Christian Goll, Cibifang, Clayne Robison, Codrut Grosu, Cong Xu, Dalmo Cirne, Daniel Hunter, Dougal J. Sutherland, Edvard Fagerholm, EFanZh, Erik Smistad, Evgeniy Polyakov, Feiyang Chen, franklin5, Fred Reiss, Gautam, gehring, Geoffrey Irving, George Sterpu, Gitea, Grzegorz George Pawelczak, Guozhong Zhuang, himkt, Hoeseong Kim, Huan Li (李卓桓), HuiyangFei, hyunyoung, Isaac Burbank, jackonan, Jacky Ko, Jason Furmanek, Jason Zaman, Javier Luraschi, Jiang,Zhoulong, joaak, John Lin, Jonathan Wyatt Hoech, josephyearsley, Josh Gordon, Julian Niedermeier, Karl Lessard, Keno Fischer, lanhin, Leon Graser, leondgarse, Li, Guizi, Li, Yiqiang, lxl910915, Mahmoud Abuzaina, manhyuk, Marcela Morales Quispe, margaretmz, Matt Conley, Max Pumperla, mbhuiyan, mdfaijul, Meng, Peng, Michael, Michael Gielda, mrTsjolder, Muhammad Wildan, neargye, Nehal J Wani, NEWPLAN, Niranjan Hasabnis, Nutti, olicht, Pan Daoxin, Pedro Monreal, Peng Yu, pillarpond, Pooya Davoodi, qiezi, Rholais Lii, Richard Yu, Rin Arakaki, Roger Iyengar, sahilbadyal, Sami Kama, Sandip Giri, Scott Leishman, Serge Panev, Seunghoon Park, Shafi Dayatar, shengfuintel, Shimin Guo, Siju, silent567, Stefan Dyulgerov, steven, Tao Wei, Thor Johnsen, Tingbo Lu, tomguluson92, Tongxuan Liu, Trevor Morris, Ubuntu, Vadim Borisov, vanderliang, wangsiyu, Wen Yun, Wen-Heng (Jack) Chung, wenxizhu, William D. Irons, Xiaoming (Jason) Cui, Yan Facai (颜发才), Yanbo Liang, Yaniv Blumenfeld, Yash Gaurkar, Yicheng Fan, Yong Tang, Yongjoon Lee, Yuan (Terry) Tang, Yuxin Wu, zldrobit

# Release 1.12.0

## Major Features and Improvements

*   Keras models can now be directly exported to the SavedModel
    format(`tf.contrib.saved_model.save_keras_model()`) and used with Tensorflow
    Serving.
*   Keras models now support evaluating with a `tf.data.Dataset`.
*   TensorFlow binaries are built with XLA support linked in by default.
*   Ignite Dataset added to contrib/ignite that allows to work with Apache
    Ignite.

## Bug Fixes and Other Changes

*   tf.data:
    *   tf.data users can now represent, get, and set options of TensorFlow
        input pipelines using `tf.data.Options()`, `tf.data.Dataset.options()`,
        and `tf.data.Dataset.with_options()` respectively.
    *   New `tf.data.Dataset.reduce()` API allows users to reduce a finite
        dataset to a single element using a user-provided reduce function.
    *   New `tf.data.Dataset.window()` API allows users to create finite windows
        of input dataset; when combined with the `tf.data.Dataset.reduce()` API,
        this allows users to implement customized batching.
    *   All C++ code moves to the `tensorflow::data` namespace.
    *   Add support for `num_parallel_calls` to `tf.data.Dataset.interleave`.
*   `tf.contrib`:
    *   Remove `tf.contrib.linalg`. `tf.linalg` should be used instead.
    *   Replace any calls to `tf.contrib.get_signature_def_by_key(metagraph_def,
        signature_def_key)` with
        `meta_graph_def.signature_def[signature_def_key]`. Catching a ValueError
        exception thrown by `tf.contrib.get_signature_def_by_key` should be
        replaced by catching a KeyError exception.
*   `tf.contrib.data`
    *   Deprecate, and replace by tf.data.experimental.
*   Other:
    *   Instead of jemalloc, revert back to using system malloc since it
        simplifies build and has comparable performance.
    *   Remove integer types from `tf.nn.softplus` and `tf.nn.softsign` OpDefs.
        This is a bugfix; these ops were never meant to support integers.
    *   Allow subslicing Tensors with a single dimension.
    *   Add option to calculate string length in Unicode characters.
    *   Add functionality to SubSlice a tensor.
    *   Add searchsorted (ie lower/upper_bound) op.
    *   Add model explainability to Boosted Trees.
    *   Support negative positions for tf.substr.
    *   There was previously a bug in the bijector_impl where the
        _reduce_jacobian_det_over_event does not handle scalar ILDJ
        implementations properly.
    *   In tf eager execution, allow re-entering a GradientTape context.
    *   Add tf_api_version flag. If --define=tf_api_version=2 flag is passed in,
        then bazel will build TensorFlow API version 2.0. Note that TensorFlow
        2.0 is under active development and has no guarantees at this point.
    *   Add additional compression options to TfRecordWriter.
    *   Performance improvements for regex full match operations.
    *   Replace tf.GraphKeys.VARIABLES with `tf.GraphKeys.GLOBAL_VARIABLES`.
    *   Remove unused dynamic learning rate support.

## Thanks to our Contributors

This release contains contributions from many people at Google, as well as:

(David) Siu-Kei Muk, Ag Ramesh, Anton Dmitriev, Artem Sobolev, Avijit-Nervana,
Bairen Yi, Bruno Goncalves, By Shen, candy.dc, Cheng Chen, Clayne Robison,
coder3101, Dao Zhang, Elms, Fei Hu, feiquan, Geoffrey Irving, Guozhong Zhuang,
hellcom, Hoeseong Kim, imsheridan, Jason Furmanek, Jason Zaman, Jenny Sahng,
jiefangxuanyan, Johannes Bannhofer, Jonathan Homer, Koan-Sin Tan, kouml, Loo
Rong Jie, Lukas Geiger, manipopopo, Ming Li, Moritz KröGer, Naurril, Niranjan
Hasabnis, Pan Daoxin, Peng Yu, pengwa, rasmi, Roger Xin, Roland Fernandez, Sami
Kama, Samuel Matzek, Sangjung Woo, Sergei Lebedev, Sergii Khomenko, shaohua,
Shaohua Zhang, Shujian2015, Sunitha Kambhampati, tomguluson92, ViníCius Camargo,
wangsiyu, weidankong, Wen-Heng (Jack) Chung, William D. Irons, Xin Jin, Yan
Facai (颜发才), Yanbo Liang, Yash Katariya, Yong Tang, 在原佐为

# Release 1.11.0

## Major Features and Improvements

*   Nvidia GPU:
    *   Prebuilt binaries are now (as of TensorFlow 1.11) built against cuDNN
        7.2 and TensorRT 4. See updated install guides:
        [Installing TensorFlow on Ubuntu](https://www.tensorflow.org/install/install_linux#tensorflow_gpu_support)
*   Google Cloud TPU:
    *   Experimental tf.data integration for Keras on Google Cloud TPUs.
    *   Experimental / preview support for eager execution on Google Cloud TPUs.
*   DistributionStrategy:
    *   Add multi-GPU DistributionStrategy support in tf.keras. Users can now
        use `fit`, `evaluate` and `predict` to distribute their model on
        multiple GPUs.
    *   Add multi-worker DistributionStrategy and standalone client support in
        Estimator. See
        [README](https://github.com/tensorflow/tensorflow/tree/master/tensorflow/contrib/distribute)
        for more details.
*   Add C, C++, and Python functions for querying kernels.

## Breaking Changes

* Keras:
  * The default values for tf.keras `RandomUniform`, `RandomNormal`, and `TruncatedNormal` initializers have been changed to match those in external Keras.
  * Breaking change: `model.get_config()` on a Sequential model now returns a config dictionary (consistent with other Model instances) instead of a list of configs for the underlying layers.

## Bug Fixes and Other Changes

*   C++:
    *   Changed the signature of SessionFactory::NewSession so that it can
        return a meaningful error message on failure.
*   tf.data:
    *   Remove `num_parallel_parser_calls` argument from
        `tf.contrib.data.make_csv_dataset()`. [tf.data] Remove
        `num_parallel_parser_calls` argument from
        `tf.contrib.data.make_csv_dataset()`.
    *   `tf.data.Dataset.list_files()` raises an exception at initialization
        time if the argument matches no files.
    *   Renamed BigTable class to BigtableTable for clarity
    *   Document use of the Cloud Bigtable API
    *   Add `tf.contrib.data.reduce_dataset` which can be used to reduce a
        dataset to a single element.
    *   Generalization of `tf.contrib.data.sliding_window_batch`.
*   INC:
    *   Runtime improvements to triangular solve.
*   `tf.contrib`:
    *   Add an `implementation` argument to `tf.keras.layers.LocallyConnected2D`
        and `tf.keras.layers.LocallyConnected1D`. The new mode
        (`implementation=2`) performs forward pass as a single dense matrix
        multiplication, allowing dramatic speedups in certain scenarios (but
        worse performance in others - see docstring). The option also allows to
        use `padding=same`.
    *   Add documentation clarifying the differences between tf.fill and
        tf.constant.
    *   Add experimental IndexedDatasets.
    *   Add selective registration target using the lite proto runtime.
    *   Add simple Tensor and DataType classes to TensorFlow Lite Java
    *   Add support for bitcasting to/from uint32 and uint64.
    *   Added a subclass of Estimator that can be created from a SavedModel
        (SavedModelEstimator).
    *   Adds leaf index modes as an argument.
    *   Allow a different output shape from the input in
        tf.contrib.image.transform.
    *   Change the state_size order of the StackedRNNCell to be natural order.
        To keep the existing behavior, user can add reverse_state_order=True
        when constructing the StackedRNNCells.
    *   Deprecate self.test_session() in favor of self.session() or
        self.cached_session().
    *   Directly import tensor.proto.h (the transitive import will be removed
        from tensor.h soon).
    *   Estimator.train() now supports tf.contrib.summary.\* summaries out of
        the box; each call to .train() will now create a separate tfevents file
        rather than re-using a shared one.
    *   Fix FTRL L2-shrinkage behavior: the gradient from the L2 shrinkage term
        should not end up in the accumulator.
    *   Fix toco compilation/execution on Windows.
    *   GoogleZoneProvider class added to detect which Google Cloud Engine zone
        tensorflow is running in.
    *   It is now safe to call any of the C API's TF_Delete\* functions on
        nullptr.
    *   Log some errors on Android to logcat.
    *   Match FakeQuant numerics in TFLite to improve accuracy of TFLite
        quantized inference models.
    *   Optional bucket location check for the GCS Filesystem.
    *   Performance enhancements for StringSplitOp & StringSplitV2Op.
    *   Performance improvements for regex replace operations.
    *   TFRecordWriter now raises an error if .write() fails.
    *   TPU: More helpful error messages in TPUClusterResolvers.
    *   The legacy_init_op argument to SavedModelBuilder methods for adding
        MetaGraphs has been deprecated. Please use the equivalent main_op
        argument instead. As part of this, we now explicitly check for a single
        main_op or legacy_init_op at the time of SavedModel building, whereas
        the check on main_op was previously only done at load time.
    *   The protocol used for Estimator training is now configurable in
        RunConfig.
    *   Triangular solve performance improvements.
    *   Unify RNN cell interface between TF and Keras. Add new
        get_initial_state() to Keras and TF RNN cell, which will use to replace
        the existing zero_state() method.
    *   Update initialization of variables in Keras.
    *   Updates to "constrained_optimization" in tensorflow/contrib.
    *   boosted trees: adding pruning mode.
    *   tf.train.Checkpoint does not delete old checkpoints by default.
    *   tfdbg: Limit the total disk space occupied by dumped tensor data to 100
        GBytes. Add environment variable `TFDBG_DISK_BYTES_LIMIT` to allow
        adjustment of this upper limit.

## Thanks to our Contributors

This release contains contributions from many people at Google, as well as:

Aapeli, adoda, Ag Ramesh, Amogh Mannekote, Andrew Gibiansky, Andy Craze, Anirudh Koul, Aurelien Geron, Avijit, Avijit-Nervana, Ben, Benjamin H. Myara, bhack, Brett Koonce, Cao Zongyan, cbockman, cheerss, Chikanaga Tomoyuki, Clayne Robison, cosine0, Cui Wei, Dan J, David, David Norman, Dmitry Klimenkov, Eliel Hojman, Florian Courtial, fo40225, formath, Geoffrey Irving, gracehoney, Grzegorz Pawelczak, Guoliang Hua, Guozhong Zhuang, Herman Zvonimir DošIlović, HuiyangFei, Jacker, Jan HüNnemeyer, Jason Taylor, Jason Zaman, Jesse, Jiang,Zhoulong, Jiawei Zhang, Jie, Joe Yearsley, Johannes Schmitz, Jon Perl, Jon Triebenbach, Jonathan, Jonathan Hseu, Jongmin Park, Justin Shenk, karl@kubx.ca, Kate Hodesdon, Kb Sriram, Keishi Hattori, Kenneth Blomqvist, Koan-Sin Tan, Li Liangbin, Li, Yiqiang, Loo Rong Jie, Madiyar, Mahmoud Abuzaina, Mark Ryan, Matt Dodge, mbhuiyan, melvinljy96, Miguel Mota, Nafis Sadat, Nathan Luehr, naurril, Nehal J Wani, Niall Moran, Niranjan Hasabnis, Nishidha Panpaliya, npow, olicht, Pei Zhang, Peng Wang (Simpeng), Peng Yu, Philipp Jund, Pradeep Banavara, Pratik Kalshetti, qwertWZ, Rakesh Chada, Randy West, Ray Kim, Rholais Lii, Robin Richtsfeld, Rodrigo Silveira, Ruizhi, Santosh Kumar, Seb Bro, Sergei Lebedev, sfujiwara, Shaba Abhiram, Shashi, SneakyFish5, Soila Kavulya, Stefan Dyulgerov, Steven Winston, Sunitha Kambhampati, Surry Shome, Taehoon Lee, Thor Johnsen, Tristan Rice, TShapinsky, tucan, tucan9389, Vicente Reyes, Vilmar-Hillow, Vitaly Lavrukhin, wangershi, weidan.kong, weidankong, Wen-Heng (Jack) Chung, William D. Irons, Wim Glenn, XFeiF, Yan Facai (颜发才), Yanbo Liang, Yong Tang, Yoshihiro Yamazaki, Yuan (Terry) Tang, Yuan, Man, zhaoyongke, ÁRon
Ricardo Perez-Lopez, 张天启, 张晓飞


# Release 1.10.1
## Bug Fixes and Other Changes

* `tf.keras`:
  * Fixing keras on Cloud TPUs. No new binaries will be built for Windows.


# Release 1.10.0

## Major Features And Improvements

* The `tf.lite` runtime now supports `complex64`.
* Initial [Google Cloud Bigtable integration](https://github.com/tensorflow/tensorflow/tree/r1.10/tensorflow/contrib/bigtable) for `tf.data`.
* Improved local run behavior in `tf.estimator.train_and_evaluate` which does not reload checkpoints for evaluation.
* `RunConfig` now sets device_filters to restrict how workers and PS can communicate. This can speed up training and ensure clean shutdowns in some situations. But if you have jobs that require communication between workers, you will have to set custom session_options in your `RunConfig`.
* Moved Distributions and Bijectors from `tf.contrib.distributions` to [Tensorflow Probability (TFP)](https://github.com/tensorflow/probability). `tf.contrib.distributions` is now deprecated and will be removed by the end of 2018.
* Adding new endpoints for existing tensorflow symbols. These endpoints are going to be the preferred endpoints going forward and may replace some of the existing endpoints in the future. See below for the complete list. New symbols have been added to the following modules: [`tf.debugging`](https://www.tensorflow.org/versions/master/api_docs/python/tf/debugging), [`tf.dtypes`](https://www.tensorflow.org/versions/master/api_docs/python/tf/dtypes), [`tf.image`](https://www.tensorflow.org/versions/master/api_docs/python/tf/image), [`tf.io`](https://www.tensorflow.org/versions/master/api_docs/python/tf/io), [`tf.linalg`](https://www.tensorflow.org/versions/master/api_docs/python/tf/linalg), [`tf.manip`](https://www.tensorflow.org/versions/master/api_docs/python/tf/manip), [`tf.math`](https://www.tensorflow.org/versions/master/api_docs/python/tf/math), [`tf.quantization`](https://www.tensorflow.org/versions/master/api_docs/python/tf/quantization), [`tf.strings`](https://www.tensorflow.org/versions/master/api_docs/python/tf/strings)

## Breaking Changes

* Prebuilt binaries are now (as of TensorFlow 1.10) built against NCCL 2.2 and no longer include NCCL in the binary install. TensorFlow usage with multiple GPUs and NCCL requires upgrade to [NCCL 2.2](https://developer.nvidia.com/nccl). See updated install guides: [TensorFlow GPU support](https://www.tensorflow.org/install/gpu) and [Build TensorFlow from source](https://www.tensorflow.org/install/source).
* Starting from TensorFlow 1.11, Windows builds will use Bazel. Therefore, we will drop official support for cmake.

## Bug Fixes and Other Changes

* `tf.data`:
  * `tf.contrib.data.group_by_reducer()` is now available via the public API.
  * `tf.contrib.data.choose_from_datasets()` is now available via the public API.
  * Adding `drop_remainder` argument to `tf.data.Dataset.batch()` and `tf.data.Dataset.padded_batch()`, deprecating `tf.contrib.data.batch_and_drop_remainder()` and `tf.contrib.data.padded_batch_and_drop_remainder()`.
* `tf.estimator`:
  * `Estimator`s now use custom savers included in `EstimatorSpec` scaffolds for saving SavedModels during export.
  * `EstimatorSpec` will now add a default prediction output for export if no `export_output` is provided, eliminating the need to explicitly include a `PredictOutput` object in the `model_fn` for simple use-cases.
  * Support sparse_combiner in canned Linear Estimators.
  * Added batch normalization to `DNNClassifier`, `DNNRegressor`, and `DNNEstimator`.
  * Adding ranking support for boosted trees.
  * Adding center bias option for boosted trees.
* Add `synchronization` and `aggregation` args to get_variable(). These args will be used for distributed variables.
* Add `synchronization` and `aggregation` args to the layer `add_weight()` API. These args will be used for distributed variables.
* `tf.losses.*` do not add to the global collection when executing eagerly (to avoid leaking memory).
* Support different summary and checkpoint directories in `tf.train.MonitoredTrainingSession()`.
* Added IndRNN, IndyGRU, and IndyLSTM cells to `tf.contrib.rnn`.
* Add safe static factory functions for SparseTensor and convert all CHECKs to DCHECKs. Using the constructor directly is unsafe and deprecated.
* Make the Bigtable client connection pool configurable & increase the default # of connections for performance.
* Added derivative of `tf.random_gamma` with respect to the alpha parameter.
* Added derivative of `tf.igamma(a, x)` and `tf.igammac(a, x)` with respect to a.
* Modified Bessel functions of order zero and one.
* Add FillTriangular Bijector to create triangular matrices.
* Added support for Type III DCT, and `tf.spectral.idct(type=2|3)`.
* Correctly handle CuDNN RNN weight loaded when nest in `TimeDistributed`.
* Adding per-element weight support for `WALSComputePartialLhsAndRhsOp`.
* ZerosLike and OnesLike ops treated as constants by Graph Transform Tool.
* Gamma distribution and the derived distributions (Beta, Dirichlet, Student's t, inverse Gamma) now fully reparameterized.
* Java: Experimental wrapper classes to make graph generation easier. Thanks @karllessard and @kbsriram
* Build & link in secure gRPC components (switch from the insecure grpc dependency to secure grpc dependency).
* Adding new endpoints for existing tensorflow symbols. These endpoints are going to be the preferred endpoints going forward and may replace some of the existing endpoints in the future. List of new endpoints:
  * New endpoints in `tf.image` namespace: `tf.image.extract_image_patches`
  * New endpoints in `tf.debugging` namespace: `tf.debugging.check_numerics`, `tf.debugging.is_finite`, `tf.debugging.is_inf`, `tf.debugging.is_nan`.
  * New endpoints in `tf.dtypes` namespace: `tf.dtypes.as_string`.
  * New endpoints in `tf.io` namespace: `tf.io.decode_base64`, `tf.io.decode_compressed`, `tf.io.decode_json_example`, `tf.io.decode_raw`, `tf.io.encode_base64`, `tf.io.matching_files`, `tf.io.parse_tensor`, `tf.io.read_file, `tf.io.write_file`.
  * New endpoints in tf.linalg namespace: `tf.linalg.cross`, `tf.linalg.tensor_diag` (corresponds to `tf.diag`), `tf.linalg.tensor_diag_part` (corresponds to `tf.diag_part`).
  * New endpoints in tf.manip namespace: `tf.manip.batch_to_space_nd`, `tf.manip.gather_nd`, `tf.manip.reshape`, `tf.manip.reverse`, `tf.manip.scatter_nd`, `tf.manip.space_to_batch_nd`, `tf.manip.tile`
  * New endpoints in tf.math namespace: `tf.math.acos`, `tf.math.acosh`, `tf.math.add`, `tf.math.asin`, `tf.math.asinh`, `tf.math.atan`, `tf.math.atan2`, `tf.math.atanh`, `tf.math.betainc`, `tf.math.ceil`, `tf.math.cos`, `tf.math.cosh`, `tf.math.digamma`, `tf.math.equal`, `tf.math.erfc`, `tf.math.exp`, `tf.math.expm1`, `tf.math.floor`, `tf.math.greater`, `tf.math.greater_equal`, `tf.math.igamma`, `tf.math.igammac`, `tf.math.invert_permutation`, `tf.math.less`, `tf.math.less_equal`, `tf.math.lgamma`, `tf.math.log`, `tf.math.log1p`, `tf.math.logical_and`, `tf.math.logical_not`, `tf.math.logical_or`, `tf.math.maximum`, `tf.math.minimum`, `tf.math.not_equal`, `tf.math.polygamma`, `tf.math.reciprocal`, `tf.math.rint`, `tf.math.rsqrt`, `tf.math.segment_max`, `tf.math.segment_mean`, `tf.math.segment_min`, `tf.math.segment_prod`, `tf.math.segment_sum`, `tf.math.sin`, `tf.math.sinh`, `tf.math.softplus`, `tf.math.softsign`, `tf.math.squared_difference`, `tf.math.tan`, `tf.math.unsorted_segment_max`, `tf.math.unsorted_segment_min`, `tf.math.unsorted_segment_prod`, `tf.math.unsorted_segment_sum`, `tf.math.zeta`.
  * New endpoints in `tf.quantization` namespace: `tf.quantization.dequantize`, `tf.quantization.fake_quant_with_min_max_args`, `tf.quantization.fake_quant_with_min_max_args_gradient`, `tf.quantization.fake_quant_with_min_max_vars`,  `tf.quantization.fake_quant_with_min_max_vars_gradient`, `tf.quantization.fake_quant_with_min_max_vars_per_channel`,  `tf.quantization.fake_quant_with_min_max_vars_per_channel_gradient`.
  * New endpoints in tf.strings namespace: `tf.strings.join` (corresponds to `tf.string_join`), `tf.strings.regex_replace`, `tf.strings.to_number` (corresponds to `tf.string_to_number`), `tf.strings.strip` (corresponds to `tf.string_strip`), `tf.strings.substr`, `tf.strings.to_hash_bucket` (corresponds to `tf.string_to_hash_bucket`), `tf.strings.to_hash_bucket_fast` (corresponds to `tf.string_to_hash_bucket_fast`), `tf.strings.to_hash_bucket_strong` (corresponds to `tf.string_to_hash_bucket_strong`).


## Thanks to our Contributors

This release contains contributions from many people at Google, as well as:

Ag Ramesh, Alex Wiltschko, Alexander Pantyukhin, Amogh Mannekote, An Jiaoyang, Andrei Nigmatulin, Andrew Ginns, BjøRn Moholt, Brett Koonce, Chengzhi Chen, Chinmay Das, Christian Ertler, Christoph Boeddeker, Clayne Robison, Courtial Florian, ctiijima, Dan Douthit, Dan J, Dan Ringwalt, EFanZh, Emanuele Ballarin, eqy, Evgeniy Zheltonozhskiy, Freedom" Koan-Sin Tan, FréDéRic Branchaud-Charron, G K, gracehoney, Guillaume Klein, Guozhong Zhuang, Hsien-Yang Li, hsm207, ImSheridan, Jayaram Bobba, Jiandong Ruan, Jie, Joel Shor, Jonas Rauber, Jongmin Baek, jsawruk, Karan Kaw, Karl Lessard, karl@kubx.ca, Kb Sriram, KinmanLam, leiiwang, Li, Yiqiang, Loo Rong Jie, Mahmoud Abuzaina, Mahmoud Aslan, ManHyuk, Martin Patz, Martin Zeitler, mktozk, Mohammad Ashraf Bhuiyan, mrTsjolder, Naman Bhalla, Nick Felt, Nicolas Lopez, Niranjan Hasabnis, Nishidha Panpaliya, Nitish, nrstott, Nutti, Parag Jain, PeterLee, Philipp Jund, Rach L, Rafal Wojdyla, Roland Zimmermann, Sergei Lebedev, SneakyFish5, Soila Kavulya, Sriram Veturi, Steven Schmatz, Taehoon Lee, Tang, Wenyi, Taras Sereda, Ted Chang, Tim Zaman, Tristan Rice, tucan, vchigrin, Vikram Tiwari, Vincent, WeberXie, William D. Irons, Yan Facai (颜发才), Yong Tang, Yu Yi, Yuxin Wu, Zé ViníCius

# Release 1.9.0

## Major Features And Improvements
* Updated docs for `tf.keras`: New Keras-based [get started](http://tensorflow.org/versions/r1.9/get_started),
  and [programmers guide page](http://tensorflow.org/versions/r1.9/programmers_guide/keras).
* Update `tf.keras` to the Keras 2.1.6 API.
* Added [`tf.keras.layers.CuDNNGRU`](https://www.tensorflow.org/versions/r1.9/api_docs/python/tf/keras/layers/CuDNNGRU) and [`tf.keras.layers.CuDNNLSTM`](https://www.tensorflow.org/versions/r1.9/api_docs/python/tf/keras/layers/CuDNNLSTM) layers. [Try it](https://colab.sandbox.google.com/github/tensorflow/tensorflow/blob/master/tensorflow/contrib/eager/python/examples/nmt_with_attention/nmt_with_attention.ipynb?linkId=53292082).
* Adding support of core [feature columns](https://www.tensorflow.org/get_started/feature_columns) and [losses](https://www.tensorflow.org/api_docs/python/tf/losses) to [gradient boosted trees estimators](https://github.com/tensorflow/models/tree/master/official/r1/boosted_trees).
* The [python interface](https://www.tensorflow.org/versions/r1.9/api_docs/python/tf/lite)
  for the [TFLite Optimizing Converter](https://github.com/tensorflow/tensorflow/blob/master/tensorflow/lite/toco/README.md)
  has been expanded, and the command line interface (AKA: `toco`, `tflite_convert`) is once again
  included in the standard `pip` installation.
* Improved data-loading and text processing with:
    * [`tf.decode_compressed`](https://www.tensorflow.org/versions/r1.9/api_docs/python/tf/decode_compressed)
    * [`tf.string_strip`](https://www.tensorflow.org/versions/r1.9/api_docs/python/tf/string_strip)
    * [`tf.strings.regex_full_match`](https://www.tensorflow.org/versions/r1.9/api_docs/python/tf/strings/regex_full_match)
* Added experimental support for new pre-made Estimators:
  * [`tf.contrib.estimator.BaselineEstimator`](https://www.tensorflow.org/versions/r1.9/api_docs/python/tf/contrib/estimator/BaselineEstimator)
  * [`tf.contrib.estimator.RNNClassifier`](https://www.tensorflow.org/versions/r1.9/api_docs/python/tf/contrib/estimator/RNNEstimator)
  * [`tf.contrib.estimator.RNNEstimator`](https://www.tensorflow.org/versions/r1.9/api_docs/python/tf/contrib/estimator/RNNClassifier)
* The [distributions.Bijector](https://www.tensorflow.org/versions/r1.9/api_docs/python/tf/contrib/distributions/bijectors/Bijector)
  API supports broadcasting for Bijectors with new API changes.

## Breaking Changes
  * If you're opening empty variable scopes; replace `variable_scope('', ...)` by
    `variable_scope(tf.get_variable_scope(), ...)`.
  * Headers used for building custom ops have been moved from site-packages/external into site-packages/tensorflow/include/external.

## Bug Fixes and Other Changes

*   `tfe.Network` is deprecated. Please inherit from `tf.keras.Model`.
*   Layered variable names have changed in the following conditions:
    *   Using `tf.keras.layers` with custom variable scopes.
    *   Using `tf.layers` in a subclassed `tf.keras.Model` class. See
        [here](https://www.tensorflow.org/versions/r1.9/api_docs/python/tf/layers)
        for more details
*   `tf.data`:
    *   `Dataset.from_generator()` now accepts an `args` list, in order to
        create nested generators.
    *   `Dataset.list_files()` now produces deterministic results when
        `shuffle=False` or a `seed` is passed.
    *   `tf.contrib.data.sample_from_datasets()` and
        `tf.contrib.data.choose_from_datasets()` make it easier to sample or
        deterministically choose elements from multiple datasets.
    *   `tf.contrib.data.make_csv_dataset()` now supports line breaks in quoted
        strings, and two infrequently used arguments removed.
    *   (C++) `DatasetBase::DebugString()` is now `const`.
    *   (C++) `DatasetBase::MakeIterator()` has been renamed to
        `DatasetBase::MakeIteratorInternal()`.
    *   (C++) `IteratorBase::Initialize()` method was added to support raising
        errors during iterator construction.
*   Eager Execution:
    *   Added the ability to pause recording operations for gradient computation
        via `tf.GradientTape.stop_recording`.
    *   Updated documentation, introductory notebooks.
*   `tf.keras`:
    *   Move Keras code out of _impl folder and remove API files.
    *   `tf.keras.Model.save_weights` now saves in TensorFlow format by default.
    *   Enable dataset iterators to be passed to `tf.keras.Model` training/eval
        methods.
*   TensorFlow Debugger (tfdbg) CLI: fix an issue in which the TensorBoard
    Debugger Plugin could not handle total source file size exceeding gRPC
    message size limit (4 MB).
*   `tf.contrib`:
    *   `tf.contrib.framework.zero_initializer` supports ResourceVariable.
    *   Adding "constrained_optimization" to tensorflow/contrib.
*   Other:
    *   Add GCS Configuration Ops.
    *   Changing signature of `MakeIterator` to enable propagating error status.
    *   KL divergence for two Dirichlet distributions.
    *   More consistent GcsFileSystem behavior for certain reads past EOF.
    *   Update benchmark for tf.scan to match ranges across eager and graph
        modes.
    *   Fixed bug in `tf.reduce_prod gradient` for complex dtypes.
    *   Allow the use of '.' in variables (e.g. "hparams.parse('a.b=1.0')"),
        which would previously raise an error. This will correspond to an
        attribute name with an embedded '.' symbol (e.g. 'a.b'), which can only
        be accessed indirectly (e.g. through getattr and setattr). To set this
        up the user will first need to explicitly add the variable to the hparam
        object (e.g. "hparams.add_hparam(name='a.b', value=0.0)").
    *   Benchmark for tf.scan in graph and eager modes.
    *   Added complex128 support to FFT, FFT2D, FFT3D, IFFT, IFFT2D, and IFFT3D.
    *   Making ids unique in `nn.embedding_lookup_sparse`. This helps to reduce
        RPC calls for looking up the embeddings when there are repeated ids in
        the batch.
    *   Support indicator column in boosted trees.
    *   Prevent `tf.gradients()` from backpropagating through integer tensors.
    *   LinearOperator[1D,2D,3D]Circulant added to `tensorflow.linalg`.
    *   Conv3D, Conv3DBackpropInput, Conv3DBackpropFilter now supports
        arbitrary.
    *   Added `tf.train.Checkpoint` for reading/writing object-based
        checkpoints.
    *   Added LinearOperatorKronecker, a dense-free implementation of the
        Kronecker Product.
    *   Allow LinearOperator to broadcast.
    *   SavedModelBuilder will now deduplicate asset names that point to files
        with the same basename and the same contents. Note that this may result
        in new asset files included in SavedModels in cases where assets with
        the same name but different contents were previously overwriting each
        other.

## Thanks to our Contributors

This release contains contributions from many people at Google, as well as:

Abdullah Alrasheed, Achal Shah, Ad-530, ADiegoCAlonso, Aditya Yogi, Ag Ramesh, akindyakov, Andy Kernahan, Anya Petrova, Aurelien Geron, Ben, Ben Barsdell, Bhavani-Subramanian, braincodercn, Brett Koonce, Brian Nemsick, Brian Zier, Bryan Heden, candy.dc, cclauss, Clayne Robison, ctiijima, Dalmo Cirne, David Norman, David T.H. Kao, DosLin, ekelsen, Elson Rodriguez, Erik Smistad, Felix Abecassis, Fergal Cotter, fo40225, foo0x29a, Freedom" Koan-Sin Tan, FréDéRic Branchaud-Charron, gdh1995, Geoffrey Irving, Giuseppe, gracehoney, Guido Zuidhof, Guillaume Klein, Guozhong Zhuang, Haggai, Harald Husum, imsheridan, Ivan Zhang, Jan Zikes, Jayaram Bobba, Jesse Benson, Jesse Gumz, Jiajia Li, Jie, jinghuangintel, Jingwen, jjsjann123, Joe Yearsley, Joel Hestness, Joel Shor, josephyearsley, Junpeng Lao, Karol M. Langner, Kb Sriram, krantideep95, Krish Ravindranath, Letian Feng, Loo Rong Jie, Lukas Geiger, Maciej, Mahmoud Abuzaina, ManHyuk, Mark Ryan, mbhuiyan, Michal Turek, Mostafa Alaa, Myungsung Kwak, Nand Dalal, Nehal J Wani, Neil Tenenholtz, ngc92, Nicholas Nadeau, P.Eng., Avs, Niranjan Hasabnis, P-Hidringer, Paul Van Eck, Peng Yu, Qing Zhao, Qingying Chen, Quanlong, Rajendra Arora, Rholais Lii, rmanyari, Robin Richtsfeld, Russell Klopfer, Sagi, Sam Sendelbach, Sandeep N Gupta, Sandip Giri, Sarah Edkins, Scott Tseng, Sdalbsoo, Sergii Khomenko, Seungwoo Choi (Biggie), Seyed Majid Azimi, Shaoning Zeng, shengfuintel, Siu Kei, Muk, Smit Shilu, soonson, Stefan Schweter, Sukhwan Kim, Sunitha Kambhampati, Taehoon Lee, tamimaddari82, Tang, Wenyi, Ted Chang, u2takey, Utkarsh Upadhyay, Vadim Markovtsev, voegtlel, Wai Hon Law, wangsiyu, Wenhao Hu, wenhao.hu, William D. Irons, Yan Facai (颜发才), Yanbo Liang, Yihong Wang, Yilei (Dolee) Yang, Yong Tang, Yuan (Terry) Tang

# Release 1.8.0

## Major Features And Improvements
* Can now pass `tf.contrib.distribute.MirroredStrategy()` to `tf.estimator.RunConfig()` to run an Estimator model on multiple GPUs on one machine.
* Add `tf.contrib.data.prefetch_to_device()`, which supports prefetching to GPU memory.
* Added Gradient Boosted Trees as pre-made Estimators: BoostedTreesClassifier, BoostedTreesRegressor.
* Add 3rd generation pipeline config for Cloud TPUs which improves performance and usability.
* `tf.contrib.bayesflow` is moving out to it's own repo.
* Added `tf.contrib.{proto,rpc}` to allow generic proto parsing and RPC communication<sup>[1](#rpc-issue)</sup>.

## Bug Fixes and Other Changes
* `tf.data`:
  * Add `tf.contrib.data.prefetch_to_device`, which enables prefetching dataset elements to GPU memory.
  * Add `tf.contrib.data.AUTOTUNE`, which allows the tf.data runtime to automatically tune the prefetch buffer sizes based on your system and environment.
  * Add `tf.contrib.data.make_csv_dataset` for building datasets of CSV files.
* Eager Execution:
  * With eager execution Datasets can now be used as standard python iterators (`for batch in dataset:`). Both `Dataset.__iter__()` and `Dataset.make_one_shot_iterator()` can now be used to create iterators when eager execution is enabled.
  * Automatic device placement has been enabled (i.e., use a GPU if available automatically, without requiring an explicit `with tf.device(“/gpu:0”)`) (Fixes #14133)
  * `tf.GradientTape` has moved out of contrib.
* `tf.keras`:
  * Added the fashion mnist dataset.
  * New data preprocessing functions: `image/random_brightness`, `sequence/TimeseriesGenerator`, and `text/hashing_trick`.
* Accelerated Linear Algebra (XLA):
  * Select and scatter in reference util and evaluator now use lexicographical order to break ties.
* TensorFlow Debugger (tfdbg) CLI:
  * During tensor-filter operations, allow exclusion of nodes by regular expressions.
  * Fix spurious background colors in some text terminals.
* `tf.contrib`:
  * Add meta-distribution BatchReshape which reshapes batch dimensions.
  * `tf.contrib.layers.recompute_grad` works for explicit gradient checkpointing on TPU.
  * Add `tf.contrib.framework.argsort`.
  * Allow `DNNBoostedTreeCombinedEstimator` to work with core versions of feature columns and losses.
  * Add non-linear image warping ops: `tf.contrib.image.sparse_image_warp`, `tf.contrib.image.dense_image_warp`, and `tf.contrib.image.interpolate_spline`.
  * Fix bug in `tf.contrib.opt.MultitaskOptimizerWrapper` where types of tensors were mismatched.
* Other:
  * Low-level graph construction now calls the TensorFlow C API. This change should be invisible to most users, but can be disabled by setting the environment variable `TF_C_API_GRAPH_CONSTRUCTION=0` in this release. Future releases will remove the ability to disable this change. Please [file a bug](https://github.com/tensorflow/tensorflow/issues/new) if you find yourself using this escape hatch.
  * Add description of shapes and a pointer to tutorial notebook in `tf.distributions.Distribution`.
  * Update scatter operations:
    * Add `tf.scatter_min` and `tf.scatter_max`
    * Extend scatter operations to work with a scalar update parameter.
  * Move cuDNN RNN ops to core for use in TensorFlow codebase only.
  * Add `float64` support for `Conv2d`, `Conv2dBackpropInput`, and `Conv2dBackpropFilter`.
  * Add `float64` support for `AvgPool`/`AvgPoolGrad`.
  * Make graph name scope thread local so that they work correctly in multi-threaded environments.
  * Update nsync synchronization library to avoid slow primitives on Linux.
  * Removed need to put nsync/public on C include path when building custom ops.
  * Add `tf.image.psnr`, `tf.image.ssim`, `tf.image.ssim_multiscale`, `tf.image.image_gradients`, `tf.image.sobel_edges`.
  * Add links to https://js.tensorflow.org.
  * Fix non-uniformity of orthogonal matrices.
  * Fix bug where multi-image Estimator eval summaries were not displayed correctly.

<a name="rpc-issue"><sup>1</sup></a> The cancellation logic of the RPC op contains a concurrency error. A fix has been submitted to master and will be part of the next release.

## Thanks to our Contributors

This release contains contributions from many people at Google, as well as:

4d55397500, Aghasy, Alan Du, Alan Lee, Alan Yee, Alex Wiltschko, Animesh Karnewar, Ankit Gupta, Anton Matosov, Aris L, Ben Barsdell, Brent Yi, Brett Koonce, Carl Thomé, cbockman, Chikanaga Tomoyuki, Chris Tava, CéDric Deltheil, Dahan Gong, Dalmo Cirne, Daniel Erenrich, David Norman, DavidNorman, Edd Wilder-James, Fanjin Zeng, Felix Abecassis, fo40225, George Sterpu, Giovanni Terlingen, Gor Baghdasaryan, Guillaume Klein, Hanchen Li, Ilya Polenov, Jakub Kolodziejczyk, Jason Sadler, Jayaram Bobba, Jerry Liu, jinghuangintel, Jiongyan Zhang (张炯衍), Joel Shor, Jong Wook Kim, Julian Eisenschlos, Karl Lessard, Krish Ravindranath, Loo Rong Jie, Lukas Geiger, Luke Iwanski, Mahmoud Abuzaina, ManHyuk, Marvin Richter, Maximilian Mitchell, Mohammad Ashraf Bhuiyan, msofka, Mustafa Kasap, Nathan Burnham, Nathan Luehr, Naveen Marri, ngc92, nio1814, Oleg Zabluda, Ou Changkun, Panos Ipeirotis, Paul Van Eck, Peter Lee, Piotr Czapla, qjivy, Rholais Lii, Rodrigo Formigone, Russell Klopfer, ryantimjohn, Sang Han, SebastiáN RamíRez, shengfuintel, Siby Jose Plathottam, Silver Chan, Stanislaw Antol, Taehoon Lee, Tarang Chugh, Ted Chang, Thomas Bastiani, Xian Xu, Xiaoming (Jason) Cui, Yan Facai (颜发才), yaox12, Yashal Shakti Kanungo, Yong Tang, Yuan (Terry) Tang, Yuxin Wu, Ziyue(Louis) Lu

# Release 1.7.0

## Major Features And Improvements
* Eager mode is moving out of contrib, try `tf.enable_eager_execution()`.
* Graph rewrites emulating fixed-point quantization compatible with TensorFlow Lite, supported by new `tf.contrib.quantize` package.
* Easily customize gradient computation with `tf.custom_gradient`.
* [TensorBoard Debugger Plugin](https://github.com/tensorflow/tensorboard/blob/master/tensorboard/plugins/debugger/README.md), the graphical user interface (GUI) of TensorFlow Debugger (tfdbg), is now in alpha.
* Experimental support for reading a sqlite database as a `Dataset` with new `tf.contrib.data.SqlDataset`.
* Distributed Mutex / CriticalSection added to `tf.contrib.framework.CriticalSection`.
* Better text processing with `tf.regex_replace`.
* Easy, efficient sequence input with `tf.contrib.data.bucket_by_sequence_length`
* Initial support for `tf.contrib.tensorrt` that enables native TensorRT in
  TensorFlow.

## Bug Fixes and Other Changes
* Accelerated Linear Algebra (XLA):
  * Add `MaxPoolGradGrad` support for XLA
  * CSE pass from Tensorflow is now disabled in XLA.
* `tf.data`:
  * `tf.data.Dataset`
    * Add support for building C++ Dataset op kernels as external libraries, using the `tf.load_op_library()` mechanism.
    * `Dataset.list_files()` now shuffles its output by default.
    * `Dataset.shuffle(..., seed=tf.constant(0, dtype=tf.int64))` now yields the same sequence of elements as `Dataset.shuffle(..., seed=0)`.
  * Add `num_parallel_reads` argument to `tf.data.TFRecordDataset`.
* `tf.contrib`:
  * `tf.contrib.bayesflow.halton_sequence` now supports randomization.
  * Add support for scalars in `tf.contrib.all_reduce`.
  * Add `effective_sample_size` to `tf.contrib.bayesflow.mcmc_diagnostics`.
  * Add `potential_scale_reduction` to `tf.contrib.bayesflow.mcmc_diagnostics`.
  * Add `BatchNormalization`, `Kumaraswamy` bijectors.
  * Deprecate `tf.contrib.learn`. Please check contrib/learn/README.md for instructions on how to convert existing code.
  * `tf.contrib.data`
    * Remove deprecated `tf.contrib.data.Dataset`, `tf.contrib.data.Iterator`, `tf.contrib.data.FixedLengthRecordDataset`, `tf.contrib.data.TextLineDataset`, and `tf.contrib.data.TFRecordDataset` classes.
    * Added `bucket_by_sequence_length`, `sliding_window_batch`, and `make_batched_features_dataset`
  * Remove unmaintained `tf.contrib.ndlstm`. You can find it externally at https://github.com/tmbarchive/tfndlstm.
  * Moved most of `tf.contrib.bayesflow` to its own repo: `tfp`
* Other:
  * tf.py_func now reports the full stack trace if an exception occurs.
  * Integrate `TPUClusterResolver` with GKE's integration for Cloud TPUs.
  * Add a library for statistical testing of samplers.
  * Add Helpers to stream data from the GCE VM to a Cloud TPU.
  * Integrate ClusterResolvers with TPUEstimator.
  * Unify metropolis_hastings interface with HMC kernel.
  * Move LIBXSMM convolutions to a separate --define flag so that they are disabled by default.
  * Fix `MomentumOptimizer` lambda.
  * Reduce `tfp.layers` boilerplate via programmable docstrings.
  * Add `auc_with_confidence_intervals`, a method for computing the AUC and confidence interval with linearithmic time complexity.
  * `regression_head` now accepts customized link function, to satisfy the usage that user can define their own link function if the `array_ops.identity` does not meet the requirement.
  * Fix `initialized_value` and `initial_value` behaviors for `ResourceVariables` created from `VariableDef` protos.
  * Add TensorSpec to represent the specification of Tensors.
  * Constant folding pass is now deterministic.
  * Support `float16` `dtype` in `tf.linalg.*`.
  * Add `tf.estimator.export.TensorServingInputReceiver` that allows `tf.estimator.Estimator.export_savedmodel` to pass raw tensors to model functions.

## Deprecations

* TensorFlow 1.7 may be the last time we support Cuda versions below 8.0.
  Starting with TensorFlow 1.8 release, 8.0 will be the minimum supported
  version.
* TensorFlow 1.7 may be the last time we support cuDNN versions below 6.0.
  Starting with TensorFlow 1.8 release, 6.0 will be the minimum supported
  version.

## Thanks to our Contributors

This release contains contributions from many people at Google, as well as:

4d55397500, Abe, Alistair Low, Andy Kernahan, Appledore, Ben, Ben Barsdell, Boris Pfahringer, Brad Wannow, Brett Koonce, Carl Thomé, cclauss, Chengzhi Chen, Chris Drake, Christopher Yeh, Clayne Robison, Codrut Grosu, Daniel Trebbien, Danny Goodman, David Goodwin, David Norman, Deron Eriksson, Donggeon Lim, Donny Viszneki, DosLin, DylanDmitri, Francisco Guerrero, Fred Reiss, gdh1995, Giuseppe, Glenn Weidner, gracehoney, Guozhong Zhuang, Haichen "Hc" Li, Harald Husum, harumitsu.nobuta, Henry Spivey, hsm207, Jekyll Song, Jerome, Jiongyan Zhang, jjsjann123, John Sungjin Park, Johnson145, JoshVarty, Julian Wolff, Jun Wang, June-One, Kamil Sindi, Kb Sriram, Kdavis-Mozilla, Kenji, lazypanda1, Liang-Chi Hsieh, Loo Rong Jie, Mahesh Bhosale, MandarJKulkarni, ManHyuk, Marcus Ong, Marshal Hayes, Martin Pool, matthieudelaro, mdfaijul, mholzel, Michael Zhou, Ming Li, Minmin Sun, Myungjoo Ham, MyungsungKwak, Naman Kamra, Peng Yu, Penghao Cen, Phil, Raghuraman-K, resec, Rohin Mohanadas, Sandeep N Gupta, Scott Tseng, seaotterman, Seo Sanghyeon, Sergei Lebedev, Ted Chang, terrytangyuan, Tim H, tkunic, Tod, vihanjain, Yan Facai (颜发才), Yin Li, Yong Tang, Yukun Chen, Yusuke Yamada



# Release 1.6.0

## Breaking Changes
* Prebuilt binaries are now built against CUDA 9.0 and cuDNN 7.
* Prebuilt binaries will use AVX instructions. This may break TF on older CPUs.

## Major Features And Improvements
* New Optimizer internal API for non-slot variables. Descendants of AdamOptimizer that access _beta[12]_power will need to be updated.
* `tf.estimator.{FinalExporter,LatestExporter}` now export stripped SavedModels. This improves forward compatibility of the SavedModel.
* FFT support added to XLA CPU/GPU.

## Bug Fixes and Other Changes
* Documentation updates:
  * Added a second version of Getting Started, which is aimed at ML
newcomers.
  * Clarified documentation on `resize_images.align_corners` parameter.
  * Additional documentation for TPUs.
* Google Cloud Storage (GCS):
  * Add client-side throttle.
  * Add a `FlushCaches()` method to the FileSystem interface, with an implementation for GcsFileSystem.
* Other:
  * Add `tf.contrib.distributions.Kumaraswamy`.
  * `RetryingFileSystem::FlushCaches()` calls the base FileSystem's `FlushCaches()`.
  * Add `auto_correlation` to distributions.
  * Add `tf.contrib.distributions.Autoregressive`.
  * Add SeparableConv1D layer.
  * Add convolutional Flipout layers.
  * When both inputs of `tf.matmul` are bfloat16, it returns bfloat16, instead of float32.
  * Added `tf.contrib.image.connected_components`.
  * Add `tf.contrib.framework.CriticalSection` that allows atomic variable access.
  * Output variance over trees predictions for classifications tasks.
  * For `pt` and `eval` commands, allow writing tensor values to filesystem as numpy files.
  * gRPC: Propagate truncated errors (instead of returning gRPC internal error).
  * Augment `parallel_interleave` to support 2 kinds of prefetching.
  * Improved XLA support for C64-related ops log, pow, atan2, tanh.
  * Add probabilistic convolutional layers.

## API Changes
* Introducing `prepare_variance` boolean with default setting to False for backward compatibility.
* Move `layers_dense_variational_impl.py` to `layers_dense_variational.py`.

## Known Bugs
* Using XLA:GPU with CUDA 9 and CUDA 9.1 results in garbage results and/or
  `CUDA_ILLEGAL_ADDRESS` failures.

  Google discovered in mid-December 2017 that the PTX-to-SASS compiler in CUDA 9
  and CUDA 9.1 sometimes does not properly compute the carry bit when
  decomposing 64-bit address calculations with large offsets (e.g. `load [x +
  large_constant]`) into 32-bit arithmetic in SASS.

  As a result, these versions of `ptxas` miscompile most XLA programs which use
  more than 4GB of temp memory.  This results in garbage results and/or
  `CUDA_ERROR_ILLEGAL_ADDRESS` failures.

  A fix in CUDA 9.1.121 is expected in late February 2018.  We do not expect a
  fix for CUDA 9.0.x.  Until the fix is available, the only workaround is to
  [downgrade](https://developer.nvidia.com/cuda-toolkit-archive) to CUDA 8.0.x
  or disable XLA:GPU.

  TensorFlow will print a warning if you use XLA:GPU with a known-bad version of
  CUDA; see e00ba24c4038e7644da417ddc639169b6ea59122.

## Thanks to our Contributors

This release contains contributions from many people at Google, as well as:

4d55397500, Ag Ramesh, Aiden Scandella, Akimasa Kimura, Alex Rothberg, Allen Goodman,
amilioto, Andrei Costinescu, Andrei Nigmatulin, Anjum Sayed, Anthony Platanios,
Anush Elangovan, Armando Fandango, Ashish Kumar Ram, Ashwini Shukla, Ben, Bhavani Subramanian,
Brett Koonce, Carl Thomé, cclauss, Cesc, Changming Sun, Christoph Boeddeker, Clayne Robison,
Clemens Schulz, Clint (Woonhyuk Baek), codrut3, Cole Gerdemann, Colin Raffel, Daniel Trebbien,
Daniel Ylitalo, Daniel Zhang, Daniyar, Darjan Salaj, Dave Maclachlan, David Norman, Dong--Jian,
dongsamb, dssgsra, Edward H, eladweiss, elilienstein, Eric Lilienstein, error.d, Eunji Jeong, fanlu,
Florian Courtial, fo40225, Fred, Gregg Helt, Guozhong Zhuang, Hanchen Li, hsm207, hyunyoung2,
ImSheridan, Ishant Mrinal Haloi, Jacky Ko, Jay Young, Jean Flaherty, Jerome, JerrikEph, Jesse
Kinkead, jfaath, Jian Lin, jinghuangintel, Jiongyan Zhang, Joel Hestness, Joel Shor, Johnny Chan,
Julian Niedermeier, Julian Wolff, JxKing, K-W-W, Karl Lessard, Kasper Marstal, Keiji Ariyama,
Koan-Sin Tan, Loki Der Quaeler, Loo Rong Jie, Luke Schaefer, Lynn Jackson, ManHyuk, Matt Basta,
Matt Smith, Matthew Schulkind, Michael, michaelkhan3, Miguel Piedrafita, Mikalai Drabovich,
Mike Knapp, mjwen, mktozk, Mohamed Aly, Mohammad Ashraf Bhuiyan, Myungjoo Ham, Naman Bhalla,
Namrata-Ibm, Nathan Luehr, nathansilberman, Netzeband, Niranjan Hasabnis, Omar Aflak, Ozge
Yalcinkaya, Parth P Panchal, patrickzzy, Patryk Chrabaszcz, Paul Van Eck, Paweł Kapica, Peng Yu,
Philip Yang, Pierre Blondeau, Po-Hsien Chu, powderluv, Puyu Wang, Rajendra Arora, Rasmus, Renat
Idrisov, resec, Robin Richtsfeld, Ronald Eddy Jr, Sahil Singh, Sam Matzek, Sami Kama, sandipmgiri,
Santiago Castro, Sayed Hadi Hashemi, Scott Tseng, Sergii Khomenko, Shahid, Shengpeng Liu, Shreyash
Sharma, Shrinidhi Kl, Simone Cirillo, simsicon, Stanislav Levental, starsblinking, Stephen Lumenta,
Steven Hickson, Su Tang, Taehoon Lee, Takuya Wakisaka, Ted Chang, Ted Ying, Tijmen Verhulsdonck,
Timofey Kondrashov, vade, vaibhav, Valentin Khrulkov, vchigrin, Victor Costan, Viraj Navkal,
Vivek Rane, wagonhelm, Yan Facai (颜发才), Yanbo Liang, Yaroslav Bulatov, yegord, Yong Tang,
Yoni Tsafir, yordun, Yuan (Terry) Tang, Yuxin Wu, zhengdi, Zhengsheng Wei, 田传武

# Release 1.5.0

## Breaking Changes
* Prebuilt binaries are now built against CUDA 9.0 and cuDNN 7.
* Starting from 1.6 release, our prebuilt binaries will use AVX instructions.
  This may break TF on older CPUs.

## Major Features And Improvements
* [Eager execution](https://github.com/tensorflow/tensorflow/tree/r1.5/tensorflow/contrib/eager)
  preview version is now available.
* [TensorFlow Lite](https://github.com/tensorflow/tensorflow/tree/r1.5/tensorflow/lite)
  dev preview is now available.
* CUDA 9.0 and cuDNN 7 support.
* Accelerated Linear Algebra (XLA):
  * Add `complex64` support to XLA compiler.
  * `bfloat` support is now added to XLA infrastructure.
  * Make `ClusterSpec` propagation work with XLA devices.
  * Use a deterministic executor to generate XLA graph.
* `tf.contrib`:
  * `tf.contrib.distributions`:
    * Add `tf.contrib.distributions.Autoregressive`.
    * Make `tf.contrib.distributions` QuadratureCompound classes support batch
    * Infer `tf.contrib.distributions.RelaxedOneHotCategorical` `dtype` from arguments.
    * Make `tf.contrib.distributions` quadrature family parameterized by
      `quadrature_grid_and_prob` vs `quadrature_degree`.
    * `auto_correlation` added to `tf.contrib.distributions`
  * Add `tf.contrib.bayesflow.layers`, a collection of probabilistic (neural) layers.
  * Add `tf.contrib.bayesflow.halton_sequence`.
  * Add `tf.contrib.data.make_saveable_from_iterator.`
  * Add `tf.contrib.data.shuffle_and_repeat`.
  * Add new custom transformation: `tf.contrib.data.scan()`.
  * `tf.contrib.distributions.bijectors`:
    * Add `tf.contrib.distributions.bijectors.MaskedAutoregressiveFlow`.
    * Add `tf.contrib.distributions.bijectors.Permute`.
    * Add `tf.contrib.distributions.bijectors.Gumbel`.
    * Add `tf.contrib.distributions.bijectors.Reshape`.
    * Support shape inference (i.e., shapes containing -1) in the Reshape bijector.
* Add `streaming_precision_recall_at_equal_thresholds,` a method for computing
  streaming precision and recall with `O(num_thresholds + size of predictions)`
  time and space complexity.
* Change `RunConfig` default behavior to not set a random seed, making random
  behavior independently random on distributed workers. We expect this to
  generally improve training performance. Models that do rely on determinism
  should set a random seed explicitly.
* Replaced the implementation of `tf.flags` with `absl.flags`.
* Add support for `CUBLAS_TENSOR_OP_MATH` in fp16 GEMM
* Add support for CUDA on NVIDIA Tegra devices

## Bug Fixes and Other Changes
* Documentation updates:
  * Clarified that you can only install TensorFlow on 64-bit machines.
  * Added a short doc explaining how `Estimator`s save checkpoints.
  * Add documentation for ops supported by the `tf2xla` bridge.
  * Fix minor typos in the doc of `SpaceToDepth` and `DepthToSpace`.
  * Updated documentation comments in `mfcc_mel_filterbank.h` and `mfcc.h` to
    clarify that the input domain is squared magnitude spectra and the weighting
    is done on linear magnitude spectra (sqrt of inputs).
  * Change `tf.contrib.distributions` docstring examples to use `tfd` alias
    rather than `ds`, `bs`.
  * Fix docstring typos in `tf.distributions.bijectors.Bijector`.
  * `tf.assert_equal` no longer raises `ValueError.` It now raises
    `InvalidArgumentError,` as documented.
  * Update Getting Started docs and API intro.
* Google Cloud Storage (GCS):
  * Add userspace DNS caching for the GCS client.
  * Customize request timeouts for the GCS filesystem.
  * Improve GCS filesystem caching.
* Bug Fixes:
  * Fix bug where partitioned integer variables got their wrong shapes. Before
  * Fix correctness bug in CPU and GPU implementations of Adadelta.
  * Fix a bug in `import_meta_graph`'s handling of partitioned variables when
    importing into a scope. WARNING: This may break loading checkpoints of
    graphs with partitioned variables saved after using `import_meta_graph` with
    a non-empty `import_scope` argument.
  * Fix bug in offline debugger which prevented viewing events.
  * Added the `WorkerService.DeleteWorkerSession` method to the gRPC interface,
    to fix a memory leak. Ensure that your master and worker servers are running
    the same version of TensorFlow to avoid compatibility issues.
  * Fix bug in peephole implementation of BlockLSTM cell.
  * Fix bug by casting dtype of `log_det_jacobian` to match `log_prob` in
    `TransformedDistribution`.
  * Fix a bug in `import_meta_graph`'s handling of partitioned variables when
  * Ensure `tf.distributions.Multinomial` doesn't underflow in `log_prob`.
    Before this change, all partitions of an integer variable were initialized
    with the shape of the unpartitioned variable; after this change they are
    initialized correctly.
* Other:
  * Add necessary shape util support for bfloat16.
  * Add a way to run ops using a step function to MonitoredSession.
  * Add `DenseFlipout` probabilistic layer.
  * A new flag `ignore_live_threads` is available on train. If set to `True`, it
    will ignore threads that remain running when tearing down infrastructure
    after successfully completing training, instead of throwing a RuntimeError.
  * Restandardize `DenseVariational` as simpler template for other probabilistic
    layers.
  * `tf.data` now supports `tf.SparseTensor` components in dataset elements.
  * It is now possible to iterate over `Tensor`s.
  * Allow `SparseSegmentReduction` ops to have missing segment IDs.
  * Modify custom export strategy to account for multidimensional sparse float
    splits.
  * `Conv2D`, `Conv2DBackpropInput`, `Conv2DBackpropFilter` now supports arbitrary
    dilations with GPU and cuDNNv6 support.
  * `Estimator` now supports `Dataset`: `input_fn` can return a `Dataset`
    instead of `Tensor`s.
  * Add `RevBlock`, a memory-efficient implementation of reversible residual layers.
  * Reduce BFCAllocator internal fragmentation.
  * Add `cross_entropy` and `kl_divergence` to `tf.distributions.Distribution`.
  * Add `tf.nn.softmax_cross_entropy_with_logits_v2` which enables backprop
    w.r.t. the labels.
  * GPU back-end now uses `ptxas` to compile generated PTX.
  * `BufferAssignment`'s protocol buffer dump is now deterministic.
  * Change embedding op to use parallel version of `DynamicStitch`.
  * Add support for sparse multidimensional feature columns.
  * Speed up the case for sparse float columns that have only 1 value.
  * Allow sparse float splits to support multivalent feature columns.
  * Add `quantile` to `tf.distributions.TransformedDistribution`.
  * Add `NCHW_VECT_C` support for `tf.depth_to_space` on GPU.
  * Add `NCHW_VECT_C` support for `tf.space_to_depth` on GPU.

## API Changes
* Rename `SqueezeDims` attribute to `Axis` in C++ API for Squeeze op.
* `Stream::BlockHostUntilDone` now returns Status rather than bool.
* Minor refactor: move stats files from `stochastic` to `common` and remove
  `stochastic`.

## Known Bugs
* Using XLA:GPU with CUDA 9 and CUDA 9.1 results in garbage results and/or
  `CUDA_ILLEGAL_ADDRESS` failures.

  Google discovered in mid-December 2017 that the PTX-to-SASS compiler in CUDA 9
  and CUDA 9.1 sometimes does not properly compute the carry bit when
  decomposing 64-bit address calculations with large offsets (e.g. `load [x +
  large_constant]`) into 32-bit arithmetic in SASS.

  As a result, these versions of `ptxas` miscompile most XLA programs which use
  more than 4GB of temp memory.  This results in garbage results and/or
  `CUDA_ERROR_ILLEGAL_ADDRESS` failures.

  A fix in CUDA 9.1.121 is expected in late February 2018.  We do not expect a
  fix for CUDA 9.0.x.  Until the fix is available, the only workaround is to
  [downgrade](https://developer.nvidia.com/cuda-toolkit-archive) to CUDA 8.0.x
  or disable XLA:GPU.

  TensorFlow will print a warning if you use XLA:GPU with a known-bad version of
  CUDA; see e00ba24c4038e7644da417ddc639169b6ea59122.

## Thanks to our Contributors

This release contains contributions from many people at Google, as well as:

Adam Zahran, Ag Ramesh, Alan Lee, Alan Yee, Alex Sergeev, Alexander, Amir H. Jadidinejad,
Amy, Anastasios Doumoulakis, Andrei Costinescu, Andrei Nigmatulin, Anthony Platanios,
Anush Elangovan, arixlin, Armen Donigian, ArtëM Sobolev, Atlas7, Ben Barsdell, Bill Prin,
Bo Wang, Brett Koonce, Cameron Thomas, Carl Thomé, Cem Eteke, cglewis, Changming Sun,
Charles Shenton, Chi-Hung, Chris Donahue, Chris Filo Gorgolewski, Chris Hoyean Song,
Chris Tava, Christian Grail, Christoph Boeddeker, cinqS, Clayne Robison, codrut3, concerttttt,
CQY, Dan Becker, Dan Jarvis, Daniel Zhang, David Norman, dmaclach, Dmitry Trifonov,
Donggeon Lim, dongpilYu, Dr. Kashif Rasul, Edd Wilder-James, Eric Lv, fcharras, Felix Abecassis,
FirefoxMetzger, formath, FredZhang, Gaojin Cao, Gary Deer, Guenther Schmuelling, Hanchen Li,
Hanmin Qin, hannesa2, hyunyoung2, Ilya Edrenkin, Jackson Kontny, Jan, Javier Luraschi,
Jay Young, Jayaram Bobba, Jeff, Jeff Carpenter, Jeremy Sharpe, Jeroen BéDorf, Jimmy Jia,
Jinze Bai, Jiongyan Zhang, Joe Castagneri, Johan Ju, Josh Varty, Julian Niedermeier,
JxKing, Karl Lessard, Kb Sriram, Keven Wang, Koan-Sin Tan, Kyle Mills, lanhin, LevineHuang,
Loki Der Quaeler, Loo Rong Jie, Luke Iwanski, LáSzló Csomor, Mahdi Abavisani, Mahmoud Abuzaina,
ManHyuk, Marek ŠUppa, MathSquared, Mats Linander, Matt Wytock, Matthew Daley, Maximilian Bachl,
mdymczyk, melvyniandrag, Michael Case, Mike Traynor, miqlas, Namrata-Ibm, Nathan Luehr,
Nathan Van Doorn, Noa Ezra, Nolan Liu, Oleg Zabluda, opensourcemattress, Ouwen Huang,
Paul Van Eck, peisong, Peng Yu, PinkySan, pks, powderluv, Qiao Hai-Jun, Qiao Longfei,
Rajendra Arora, Ralph Tang, resec, Robin Richtsfeld, Rohan Varma, Ryohei Kuroki, SaintNazaire,
Samuel He, Sandeep Dcunha, sandipmgiri, Sang Han, scott, Scott Mudge, Se-Won Kim, Simon Perkins,
Simone Cirillo, Steffen Schmitz, Suvojit Manna, Sylvus, Taehoon Lee, Ted Chang, Thomas Deegan,
Till Hoffmann, Tim, Toni Kunic, Toon Verstraelen, Tristan Rice, Urs KöSter, Utkarsh Upadhyay,
Vish (Ishaya) Abrams, Winnie Tsang, Yan Chen, Yan Facai (颜发才), Yi Yang, Yong Tang,
Youssef Hesham, Yuan (Terry) Tang, Zhengsheng Wei, zxcqwe4906, 张志豪, 田传武

We are also grateful to all who filed issues or helped resolve them, asked and
answered questions, and were part of inspiring discussions.

# Release 1.4.1

## Bug Fixes and Other Changes
* `LinearClassifier` fix.

# Release 1.4.0

## Major Features And Improvements
* `tf.keras` is now part of the core TensorFlow API.
* [`tf.data`](http://tensorflow.org/guide/data) is now part of
  the core TensorFlow API.
  * The API is now subject to backwards compatibility guarantees.
  * For a guide to migrating from the `tf.contrib.data` API, see the
    [README](https://github.com/tensorflow/tensorflow/blob/r1.4/tensorflow/contrib/data/README.md).
  * Major new features include `Dataset.from_generator()` (for building an input
    pipeline from a Python generator), and the `Dataset.apply()` method for
    applying custom transformation functions.
  * Several custom transformation functions have been added, including
    `tf.contrib.data.batch_and_drop_remainder()` and
    `tf.contrib.data.sloppy_interleave()`.
* Add `train_and_evaluate` for simple distributed `Estimator` training.
* Add `tf.spectral.dct` for computing the DCT-II.
* Add Mel-Frequency Cepstral Coefficient support to `tf.contrib.signal`
  (with GPU and gradient support).
* Add a self-check on `import tensorflow` for Windows DLL issues.
* Add NCHW support to `tf.depth_to_space` on GPU.
* TensorFlow Debugger (tfdbg):
  * Add `eval` command to allow evaluation of arbitrary Python/numpy expressions
    in tfdbg command-line interface. See
    [Debugging TensorFlow Programs](https://www.tensorflow.org/guide/debugger)
    for more details.
  * Usability improvement: The frequently used tensor filter `has_inf_or_nan` is
    now added to `Session` wrappers and hooks by default. So there is no need
    for clients to call `.add_tensor_filter(tf_debug.has_inf_or_nan)` anymore.
* SinhArcsinh (scalar) distribution added to `contrib.distributions`.
* Make `GANEstimator` opensource.
* `Estimator.export_savedmodel()` now includes all valid serving signatures
  that can be constructed from the Serving Input Receiver and all available
  ExportOutputs. For instance, a classifier may provide regression- and
  prediction-flavored outputs, in addition to the classification-flavored one.
  Building signatures from these allows TF Serving to honor requests using the
  different APIs (Classify, Regress, and Predict). Furthermore,
  `serving_input_receiver_fn()` may now specify alternative subsets of nodes
  that may act as inputs. This allows, for instance, producing a prediction
  signature for a classifier that accepts raw `Tensors` instead of a serialized
  `tf.Example`.
* Add `tf.contrib.bayesflow.hmc`.
* Add `tf.contrib.distributions.MixtureSameFamily`.
* Make `Dataset.shuffle()` always reshuffles after each iteration by default.
* Add `tf.contrib.bayesflow.metropolis_hastings`.
* Add `log_rate` parameter to `tf.contrib.distributions.Poisson`.
* Extend `tf.contrib.distributions.bijector` API to handle some non-injective
  transforms.
* Java:
  * Generics (e.g., `Tensor<Integer>`) for improved type-safety
    (courtesy @andrewcmyers).
  * Support for multi-dimensional string tensors.
  * Support loading of custom operations (e.g. many in `tf.contrib`) on Linux
    and OS X
* All our prebuilt binaries have been built with CUDA 8 and cuDNN 6.
  We anticipate releasing TensorFlow 1.5 with CUDA 9 and cuDNN 7.

## Bug Fixes and Other Changes
* `tf.nn.rnn_cell.DropoutWrapper` is now more careful about dropping out LSTM
  states.  Specifically, it no longer ever drops the `c` (memory) state of an
  `LSTMStateTuple`.  The new behavior leads to proper dropout behavior
  for LSTMs and stacked LSTMs.  This bug fix follows recommendations from
  published literature, but is a behavioral change.  State dropout behavior
  may be customized via the new `dropout_state_filter_visitor` argument.
* Removed `tf.contrib.training.python_input`.  The same behavior, in a more
  flexible and reproducible package, is available via the new
  `tf.contrib.data.Dataset.from_generator` method!
* Fix `tf.contrib.distributions.Affine` incorrectly computing log-det-jacobian.
* Fix `tf.random_gamma` incorrectly handling non-batch, scalar draws.
* Resolved a race condition in TensorForest TreePredictionsV4Op.
* Google Cloud Storage file system, Amazon S3 file system, and Hadoop file
  system support are now default build options.
* Custom op libraries must link against libtensorflow_framework.so
  (installed at `tf.sysconfig.get_lib()`).
* Change `RunConfig` default behavior to not set a random seed, making random
  behavior independently random on distributed workers. We expect this to
  generally improve training performance. Models that do rely on determinism
  should set a random seed explicitly.

## Breaking Changes to the API
* The signature of the `tf.contrib.data.rejection_resample()` function has been
  changed. It now returns a function that can be used as an argument to
  `Dataset.apply()`.
* Remove `tf.contrib.data.Iterator.from_dataset()` method. Use
  `Dataset.make_initializable_iterator()` instead.
* Remove seldom used and unnecessary `tf.contrib.data.Iterator.dispose_op()`.
* Reorder some TF-GAN loss functions in a non-backwards compatible way.

## Known Issues
* In Python 3, `Dataset.from_generator()` does not support Unicode strings.
  You must convert any strings to bytes objects before yielding them from
  the generator.

## Thanks to our Contributors

This release contains contributions from many people at Google, as well as:

4d55397500, Abdullah Alrasheed, abenmao, Adam Salvail, Aditya Dhulipala, Ag Ramesh,
Akimasa Kimura, Alan Du, Alan Yee, Alexander, Amit Kushwaha, Amy, Andrei Costinescu,
Andrei Nigmatulin, Andrew Erlichson, Andrew Myers, Andrew Stepanov, Androbin, AngryPowman,
Anish Shah, Anton Daitche, Artsiom Chapialiou, asdf2014, Aseem Raj Baranwal, Ash Hall,
Bart Kiers, Batchu Venkat Vishal, ben, Ben Barsdell, Bill Piel, Carl Thomé, Catalin Voss,
Changming Sun, Chengzhi Chen, Chi Zeng, Chris Antaki, Chris Donahue, Chris Oelmueller,
Chris Tava, Clayne Robison, Codrut, Courtial Florian, Dalmo Cirne, Dan J, Darren Garvey,
David Kristoffersson, David Norman, David RöThlisberger, DavidNorman, Dhruv, DimanNe,
Dorokhov, Duncan Mac-Vicar P, EdwardDixon, EMCP, error.d, FAIJUL, Fan Xia,
Francois Xavier, Fred Reiss, Freedom" Koan-Sin Tan, Fritz Obermeyer, Gao, Xiang,
Guenther Schmuelling, Guo Yejun (郭叶军), Hans Gaiser, HectorSVC, Hyungsuk Yoon,
James Pruegsanusak, Jay Young, Jean Wanka, Jeff Carpenter, Jeremy Rutman, Jeroen BéDorf,
Jett Jones, Jimmy Jia, jinghuangintel, jinze1994, JKurland, Joel Hestness, joetoth,
John B Nelson, John Impallomeni, John Lawson, Jonas, Jonathan Dekhtiar, joshkyh, Jun Luan,
Jun Mei, Kai Sasaki, Karl Lessard, karl@kubx.ca, Kb Sriram, Kenichi Ueno, Kevin Slagle,
Kongsea, Lakshay Garg, lhlmgr, Lin Min, liu.guangcong, Loki Der Quaeler, Louie Helm,
lucasmoura, Luke Iwanski, Lyndon White, Mahmoud Abuzaina, Marcel Puyat, Mark Aaron Shirley,
Michele Colombo, MtDersvan, Namrata-Ibm, Nathan Luehr, Naurril, Nayana Thorat, Nicolas Lopez,
Niranjan Hasabnis, Nolan Liu, Nouce, Oliver Hennigh, osdamv, Patrik Erdes,
Patryk Chrabaszcz, Pavel Christof, Penghao Cen, postBG, Qingqing Cao, Qingying Chen, qjivy,
Raphael, Rasmi, raymondxyang, Renze Yu, resec, Roffel, Ruben Vereecken, Ryohei Kuroki,
sandipmgiri, Santiago Castro, Scott Kirkland, Sean Vig, Sebastian Raschka, Sebastian Weiss,
Sergey Kolesnikov, Sergii Khomenko, Shahid, Shivam Kotwalia, Stuart Berg, Sumit Gouthaman,
superzerg, Sven Mayer, tetris, Ti Zhou, Tiago Freitas Pereira, Tian Jin, Tomoaki Oiki,
Vaibhav Sood, vfdev, Vivek Rane, Vladimir Moskva, wangqr, Weber Xie, Will Frey,
Yan Facai (颜发才), yanivbl6, Yaroslav Bulatov, Yixing Lao, Yong Tang, youkaichao,
Yuan (Terry) Tang, Yue Zhang, Yuxin Wu, Ziming Dong, ZxYuan, 黄璞

We are also grateful to all who filed issues or helped resolve them, asked and
answered questions, and were part of inspiring discussions.

# Release 1.3.0

See also [TensorBoard 0.1.4](https://github.com/tensorflow/tensorboard/releases/tag/0.1.4) release notes.

## Major Features and Improvements
* Added canned estimators to Tensorflow library. List of added estimators:
  * `DNNClassifier`
  * `DNNRegressor`
  * `LinearClassifier`
  * `LinearRegressor`
  * `DNNLinearCombinedClassifier`
  * `DNNLinearCombinedRegressor`.
* All our prebuilt binaries have been built with cuDNN 6. We anticipate releasing TensorFlow 1.4 with cuDNN 7.
* `import tensorflow` now goes much faster.
* Adds a file cache to the GCS filesystem with configurable max staleness for file contents. This permits caching of file contents across close/open boundaries.
* Added an axis parameter to `tf.gather`.
* Added a `constant_values` keyword argument to `tf.pad`.
* Adds `Dataset.interleave` transformation.
* Add `ConcatenateDataset` to concatenate two datasets.
* Added Mobilenet support to TensorFlow for Poets training script.
* Adds a block cache to the GCS filesystem with configurable block size and count.
* SinhArcSinh bijector added.
* Added `Dataset.list_files` API.
* Introduces new operations and Python bindings for the Cloud TPU.
* Adding TensorFlow-iOS CocoaPod for symmetry with tensorflow-android.
* Introduces base implementations of ClusterResolvers.
* Unify memory representations of TensorShape and PartialTensorShape. As a consequence, tensors now have a maximum of 254 dimensions, not 255.
* Changed references to LIBXSMM to use version 1.8.1.
* TensorFlow Debugger (tfdbg):
  * Display summaries of numeric tensor values with the `-s` flag to command `print_tensor` or `pt`.
  * Display feed values with the `print_feed` or `pf` command and clickable links in the curses UI.
  * Runtime profiler at the op level and the Python source line level with the `run -p` command.
* Initial release of the statistical distribution library `tf.distributions`.
* GPU kernels and speed improvements for unary `tf.where` and `tf.nn.top_k`.
* Monotonic Attention wrappers added to `tf.contrib.seq2seq`.
* Added `tf.contrib.signal`, a library for signal processing primitives.
* Added `tf.contrib.resampler`, containing CPU and GPU ops for differentiable resampling of images.

## Breaking Changes to the API
* `tf.RewriterConfig` was removed from the Python API after being available in 1.2 release candidates (it was never in an actual release). Graph rewriting is still available, just not as `tf.RewriterConfig`. Instead add an explicit import.
* Breaking change to `tf.contrib.data.Dataset` APIs that expect a nested structure. Lists are now converted to `tf.Tensor` implicitly. You may need to change uses of lists to tuples in existing code. In addition, dicts are now supported as a nested structure.

## Changes to contrib APIs
* Adds tf.contrib.nn.rank_sampled_softmax_loss, a sampled-softmax variant that can improve rank loss.
* `tf.contrib.metrics`.{streaming_covariance,streaming_pearson_correlation} modified to return nan when they have seen less or equal to 1 unit of weight.
* Adds time series models to contrib. See contrib/timeseries/README.md for details.
* Adds FULLY_CONNECTED Op to tensorflow/lite/schema.fbs

## Known Issues
* Tensorflow_gpu compilation fails with Bazel 0.5.3.

## Bug Fixes and Other Changes
* Fixes `strides` and `begin` dtype mismatch when slicing using int64 Tensor index in python.
* Improved convolution padding documentation.
* Add a tag constant, gpu, to present graph with GPU support.
* `saved_model.utils` now support SparseTensors transparently.
* A more efficient implementation of non-max suppression.
* Add support for the shrinkage-type L2 to FtrlOptimizer in addition to the online L2 it already supports.
* Fix negative variance in moments calculation.
* Expand UniqueOp Benchmark Tests to cover more collision cases.
* Improves stability of GCS filesystem on Mac.
* Add time estimation to HloCostAnalysis.
* Fixed the bug in Estimator that params in constructor was not a deepcopy of the user provided one. This bugs inadvertently enabled user to mutate the params after the creation of Estimator, leading to potentially undefined behavior.
* Added None check for save_path in `saver.restore`.
* Register devices under their legacy names in device_mgr to ease the transition to clusterspec-propagated configurations.
* VectorExponential added to distributions.
* Add a bitwise module with bitwise_and, bitwise_or, bitwise_xor, and invert functions.
* Add fixed-grid ODE integration routines.
* Allow passing bounds to ScipyOptimizerInterface.
* Correctness fixes for fft_length parameter to `tf.spectral.rfft` & `tf.spectral.irfft`.
* Exported model signatures using the 'predict' method will no longer have their input and output keys silently ignored and rewritten to 'inputs' and 'outputs'. If a model was exported with different names before 1.2, and is now served with tensorflow/serving, it will accept requests using 'inputs' and 'outputs'. Starting at 1.2, such a model will accept the keys specified during export. Therefore, inference requests using 'inputs' and 'outputs' may start to fail. To fix this, either update any inference clients to send requests with the actual input and output keys used by the trainer code, or conversely, update the trainer code to name the input and output Tensors 'inputs' and 'outputs', respectively. Signatures using the 'classify' and 'regress' methods are not affected by this change; they will continue to standardize their input and output keys as before.
* Add in-memory caching to the Dataset API.
* Set default end_of_sequence variable in datasets iterators to false.
* [Performance] Increase performance of `tf.layers.conv2d` when setting use_bias=True by 2x by using nn.bias_add.
* Update iOS examples to use CocoaPods, and moved to tensorflow/examples/ios.
* Adds a family= attribute in `tf.summary` ops to allow controlling the tab name used in Tensorboard for organizing summaries.
* When GPU is configured, do not require --config=cuda, instead, automatically build for GPU if this is requested in the configure script.
* Fix incorrect sampling of small probabilities in CPU/GPU multinomial.
* Add a list_devices() API on sessions to list devices within a cluster. Additionally, this change augment the ListDevices master API to support specifying a session.
* Allow uses of over-parameterized separable convolution.
* TensorForest multi-regression bug fix.
* Framework now supports armv7, cocoapods.org now displays correct page.
* Script to create iOS framework for CocoaPods.
* Android releases of TensorFlow are now pushed to jcenter for easier integration into apps. See https://github.com/tensorflow/tensorflow/blob/master/tensorflow/tools/android/inference_interface/README.md for more details.
* TensorFlow Debugger (tfdbg):
  * Fixed a bug that prevented tfdbg from functioning with multi-GPU setups.
  * Fixed a bug that prevented tfdbg from working with `tf.Session.make_callable`.

## Thanks to our Contributors

This release contains contributions from many people at Google, as well as:

4F2E4A2E, Adriano Carmezim, Adrià Arrufat, Alan Yee, Alex Lattas, Alex Rothberg,
Alexandr Baranezky, Ali Siddiqui, Andreas Solleder, Andrei Costinescu, Andrew Hundt,
Androbin, Andy Kernahan, Anish Shah, Anthony Platanios, Arvinds-Ds, b1rd, Baptiste
Arnaud, Ben Mabey, Benedikt Linse, Beomsu Kim, Bo Wang, Boyuan Deng, Brett Koonce,
Bruno Rosa, Carl Thomé, Changming Sun, Chase Roberts, Chirag Bhatia, Chris Antaki,
Chris Hoyean Song, Chris Tava, Christos Nikolaou, Croath Liu, cxx, Czxck001, Daniel
Ylitalo, Danny Goodman, Darren Garvey, David Brailovsky, David Norman, DavidNorman,
davidpham87, ddurham2, Dhruv, DimanNe, Drew Hintz, Dustin Tran, Earthson Lu, ethiraj,
Fabian Winnen, Fei Sun, Freedom" Koan-Sin Tan, Fritz Obermeyer, Gao, Xiang, Gautam,
Guenther Schmuelling, Gyu-Ho Lee, Hauke Brammer, horance, Humanity123, J Alammar,
Jayeol Chun, Jeroen BéDorf, Jianfei Wang, jiefangxuanyan, Jing Jun Yin, Joan Puigcerver,
Joel Hestness, Johannes Mayer, John Lawson, Johnson145, Jon Malmaud, Jonathan Alvarez-Gutierrez,
Juang, Yi-Lin, Julian Viereck, Kaarthik Sivashanmugam, Karl Lessard, karl@kubx.ca, Kevin
Carbone, Kevin Van Der Burgt, Kongsea, ksellesk, lanhin, Lef Ioannidis, Liangliang He,
Louis Tiao, Luke Iwanski, LáSzló Csomor, magixsno, Mahmoud Abuzaina, Marcel Hlopko, Mark
Neumann, Maxwell Paul Brickner, mdfaijul, MichaëL Defferrard, Michał JastrzęBski, Michele
Colombo, Mike Brodie, Mosnoi Ion, mouradmourafiq, myPrecious, Nayana Thorat,
Neeraj Kashyap, Nelson Liu, Niranjan Hasabnis, Olivier Moindrot, orome, Pankaj Gupta, Paul
Van Eck, peeyush18, Peng Yu, Pierre, preciousdp11, qjivy, Raingo, raoqiyu, ribx, Richard S.
Imaoka, Rishabh Patel, Robert Walecki, Rockford Wei, Ryan Kung, Sahil Dua, Sandip Giri, Sayed
Hadi Hashemi, sgt101, Shitian Ni, Shuolongbj, Siim PõDer, Simon Perkins, sj6077, SOLARIS,
Spotlight0xff, Steffen Eberbach, Stephen Fox, superryanguo, Sven Mayer, Tapan Prakash,
Tiago Morais Morgado, Till Hoffmann, Tj Rana, Vadim Markovtsev, vhasanov, Wei Wu,
windead, Yan (Asta) Li, Yan Chen, Yann Henon, Yi Wang, Yong Tang, yorkie, Yuan (Terry)
Tang, Yuxin Wu, zhengjiajin, zhongzyd, 黄璞

We are also grateful to all who filed issues or helped resolve them, asked and
answered questions, and were part of inspiring discussions.

# Release 1.2.1

## Bug Fixes and Other Changes
* Updating markdown version required to >= 2.6.8.
* Support tensors as dropout rates again, by removing the min(max(..))

# Release 1.2.0

## Major Features and Improvements
* Python 3.6 support on Windows.
* Added `tf.layers.conv3d_transpose` layer for spatio temporal deconvolution.
* Added `tf.Session.make_callable()`, which provides a lower overhead means of running a similar step multiple times.
* Added libverbs-based RDMA support to contrib (courtesy @junshi15 from Yahoo).
* Bring `tf.feature_column.*` into the API. Non-deprecated functionality from `tf.contrib.layers.*` is moved to `tf.feature_column.*` with cosmetic changes.
* `RNNCell` objects now subclass `tf.layers.Layer`.  The strictness described
  in the TensorFlow 1.1 release is gone:  The first time an RNNCell is used,
  it caches its scope.  All future uses of the RNNCell will reuse variables from
  that same scope.  This is a breaking change from the behavior of RNNCells
  in TensorFlow versions <= 1.0.1.  TensorFlow 1.1 had checks in place to
  ensure old code works correctly with the new semantics; this version
  allows more flexible uses of RNNCell but can lead to subtle errors if
  using code meant for TensorFlow <= 1.0.1.  For example, writing:
  `MultiRNNCell([lstm] * 5)` will now build a 5-layer LSTM stack where each
  layer shares the **same** parameters.  To get 5 layers each with their own
  parameters, write: `MultiRNNCell([LSTMCell(...) for _ in range(5)])`.
  If at all unsure, first test your code with TF 1.1; ensure it raises no
  errors, and then upgrade to TF 1.2.
* RNNCells' variable names have been renamed for consistency with Keras layers.
  Specifically, the previous variable names "weights" and "biases" have
  been changed to "kernel" and "bias", respectively.
  This may cause backward incompatibility with regard to your old
  checkpoints containing such RNN cells, in which case you can use the tool
  [checkpoint_convert script](https://github.com/tensorflow/tensorflow/blob/master/tensorflow/contrib/rnn/python/tools/checkpoint_convert.py)
  to convert the variable names in your old checkpoints.
* Many of the RNN functions and classes that were in the `tf.nn` namespace
  before the 1.0 release and which were moved to `tf.contrib.rnn` have now
  been moved back to the core namespace.  This includes
  `RNNCell`, `LSTMCell`, `GRUCell`, and a number of other cells.  These
  now reside in `tf.nn.rnn_cell` (with aliases in `tf.contrib.rnn` for backwards
  compatibility).  The original `tf.nn.rnn` function is now `tf.nn.static_rnn`,
  and the bidirectional static and state saving static rnn functions are also
  now back in the `tf.nn` namespace.

  Notable exceptions are the `EmbeddingWrapper`, `InputProjectionWrapper` and
  `OutputProjectionWrapper`,  which will slowly be moved to deprecation
  in `tf.contrib.rnn`.  These are inefficient wrappers that should often
  be replaced by calling `embedding_lookup` or `layers.dense` as pre- or post-
  processing of the rnn.  For RNN decoding, this functionality has been replaced
  with an alternative API in `tf.contrib.seq2seq`.
* Intel MKL Integration (https://software.intel.com/en-us/articles/tensorflow-optimizations-on-modern-intel-architecture). Intel developed a number of
  optimized deep learning primitives: In addition to matrix multiplication and
  convolution, these building blocks include:
  Direct batched convolution
  Pooling: maximum, minimum, average
  Normalization: LRN, batch normalization
  Activation: rectified linear unit (ReLU)
  Data manipulation: multi-dimensional transposition (conversion), split,
  concat, sum and scale.
* TensorForest Estimator now supports SavedModel export for serving.
* Support client-provided ClusterSpec's and propagate them to all workers to enable the creation of dynamic TensorFlow clusters.
* TensorFlow C library now available for Windows.
* We released a new open-source version of TensorBoard.
* [`SavedModel CLI`](https://www.tensorflow.org/versions/master/guide/saved_model_cli) tool available to inspect and execute MetaGraph in SavedModel
* Android releases of TensorFlow are now pushed to jcenter for easier
  integration into apps. See
  https://github.com/tensorflow/tensorflow/blob/master/tensorflow/tools/android/inference_interface/README.md
  for more details.

## Deprecations

* TensorFlow 1.2 may be the last time we build with cuDNN 5.1. Starting with
  TensorFlow 1.3, we will try to build all our prebuilt binaries with cuDNN 6.0.
  While we will try to keep our source code compatible with cuDNN 5.1, it will
  be best effort.

## Breaking Changes to the API
* `org.tensorflow.contrib.android.TensorFlowInferenceInterface` now throws exceptions where possible and has simplified method signatures.

## Changes to contrib APIs
* Added `tf.contrib.util.create_example`.
* Added bilinear interpolation to `tf.contrib.image`.
* Add `tf.contrib.stateless` for random ops with custom seed control.
* MultivariateNormalFullCovariance added to contrib/distributions/
* tensorflow/contrib/rnn undergoes RNN cell variable renaming for
  consistency with Keras layers. Specifically, the previous variable names
  "weights" and "biases" are changed to "kernel" and "bias", respectively.
  This may cause backward incompatibility with regard to your old
  checkpoints containing such RNN cells, in which case you can use the
  [checkpoint_convert script](https://github.com/tensorflow/tensorflow/blob/master/tensorflow/contrib/rnn/python/tools/checkpoint_convert.py)
  to convert the variable names in your old checkpoints.
* Added `tf.contrib.kernel_methods` module with Ops and estimators for primal
  (explicit) kernel methods in TensorFlow.

## Bug Fixes and Other Changes
* In python, `Operation.get_attr` on type attributes returns the Python DType
  version of the type to match expected get_attr documentation rather than the
  protobuf enum.
* tensorflow/contrib/rnn undergoes RNN cell variable renaming for
  consistency with Keras layers. Specifically, the previous variable names
  "weights" and "biases" are changed to "kernel" and "bias", respectively.
* Changed MIN_SDK version to 8.0 when building iOS libraries.
* Fixed LIBXSMM integration.
* Make decode_jpeg/decode_png/decode_gif handle all formats, since users frequently try to decode an image as the wrong type.
* Improve implicit broadcasting lowering.
* Improving stability of GCS/BigQuery clients by a faster retrying of stale transmissions.
* Remove OpKernelConstruction::op_def() as part of minimizing proto dependencies.
* VectorLaplaceDiag distribution added.
* Android demo no longer requires libtensorflow_demo.so to run (libtensorflow_inference.so still required)
* Added `categorical_column_with_vocabulary_file`.
* Introduce ops for batching/unbatching tensors across Session::Run() calls.
* Add tf.log_sigmoid(x) = tf.log(tf.sigmoid(x)) = -tf.nn.softplus(-x).
* Changed hooks lists to immutable tuples, and now allow any iterable for the associated arguments.
* Introduce TFDecorator.
* Added an Mfcc op for speech feature generation.
* Improved DirectSession::Run() overhead and error checking. Feeding a value of the wrong type will now synchronously raise an INVALID_ARGUMENT error instead of asynchronously raising an INTERNAL error. Code that depends on the (undefined) behavior when feeding a tensor of the wrong type may need to be updated.
* Added unreduced NONE, and reduced MEAN options for losses. Removed "WEIGHTED_" prefix from other Reduction constants.
* assertAllClose now handles dicts.
* Added Gmock matcher for HloInstructions.
* Add var name to errors on variable restore.
* Added an AudioSpectrogram op for audio feature generation.
* Added `reduction` arg to losses.
* `tf.placeholder` can represent scalar shapes and partially known.
* Remove estimator_spec(mode) argument.
* Added an AudioSpectrogram op for audio feature generation.
* TensorBoard disables all runs by default if there are more than 40 runs.
* Removed old doc generator code.
* GCS file system integration now supports domain buckets, e.g gs://bucket.domain.com/path.
* Add `tf.summary.text` for outputting text to TensorBoard.
* The "run" command of tfdbg's command-line interface now supports filtering of tensors by node name, op type and tensor dtype.
* `tf.string_to_number` now supports int64 and float64 outputs.

## Thanks to our Contributors

This release contains contributions from many people at Google, as well as:

4F2E4A2E, Aaron Schumacher, Abhi Agg, admcrae, Adriano Carmezim, Adrià Arrufat,
agramesh1, Akimitsu Seo, Alan Mosca, Alex Egg, Alex Rothberg, Alexander Heinecke,
Alexander Matyasko, Alexandr Baranezky, Alexandre Caulier, Ali Siddiqui, Anand Venkat,
Andrew Hundt, Androbin, Anmol Sharma, Arie, Arno Leist, Arron Cao, AuréLien Geron, Bairen Yi,
Beomsu Kim, Carl Thomé, cfperez, Changming Sun, Corey Wharton, critiqjo, Dalei Li, Daniel
Rasmussen, Daniel Trebbien, DaríO Hereñú, David Eng, David Norman, David Y. Zhang, Davy Song, ddurham2,
Deepak Subburam, Dmytro Kyrychuk, Dominic Rossi, Dominik SchlöSser, Dustin Tran,
Eduardo Pinho, Egil Martinsson, Elliot Saba, Eric Bigelow, Erik Smistad, Evan Klitzke,
Fabrizio Milo, Falcon Dai, Fei Gao, FloopCZ, Fung Lam, Gautam, GBLin5566, Greg Peatfield,
Gu Wang, Guenther Schmuelling, Hans Pabst, Harun Gunaydin, Huaizheng, Ido Shamay, Ikaro
Silva, Ilya Edrenkin, Immexxx, James Mishra, Jamie Cooke, Jay Young, Jayaram Bobba,
Jianfei Wang, jinghua2, Joey Meyer, John Maidens, Jonghoon Jin, Julian Villella,
Jun Kim, Jun Shi, Junwei Pan, jyegerlehner, Karan Desai, Karel Van De Plassche,
Kb Sriram, KhabarlakKonstantin, Koan-Sin Tan, krivard, Kwotsin, Leandro Gracia Gil,
Li Chen, Liangliang He, Louie Helm, lspvic, Luiz Henrique Soares, LáSzló Csomor,
Mark Wong, Mathew Wicks, Matthew Rahtz, Maxwell Paul Brickner, Michael Hofmann, Miguel
Flores Ruiz De Eguino, MikeTam1021, Mortada Mehyar, Mycosynth, Namnamseo,
Nate Harada, Neven Miculinic, Nghia Tran, Nick Lyu, Niranjan Hasabnis, Nishidha, Oleksii
Kuchaiev, Oyesh Mann Singh, Panmari, Patrick, Paul Van Eck, Piyush Chaudhary, Quim Llimona,
Raingo, Richard Davies, Ruben Vereecken, Sahit Chintalapudi, Sam Abrahams, Santiago Castro,
Scott Sievert, Sean O'Keefe, Sebastian Schlecht, Shane, Shubhankar Deshpande, Spencer Schaber,
Sunyeop Lee, t13m, td2014, Thomas H. P. Andersen, Toby Petty, Umang Mehta,
Vadim Markovtsev, Valentin Iovene, Vincent Zhao, Vit Stepanovs, Vivek Rane, Vu Pham, wannabesrevenge,
weipingpku, wuhaixutab, wydwww, Xiang Gao, Xiaolin Lin, xiaoyaozhuzi, Yaroslav Bulatov, Yi Liu,
Yoshihiro Sugi, Yuan (Terry) Tang, Yuming Wang, Yuxin Wu, Zader Zheng, Zhaojun Zhang, zhengjiajin,
ZhipengShen, Ziming Dong, zjj2wry

We are also grateful to all who filed issues or helped resolve them, asked and
answered questions, and were part of inspiring discussions.

# Release 1.1.0

## Major Features and Improvements
* Added Java API support for Windows.
* Added `tf.spectral` module. Moved existing FFT ops to `tf.spectral` while
  keeping an alias in the old location (`tf.*`).
* Added 1D, 2D and 3D Fourier transform ops for real signals to `tf.spectral`.
* Added a `tf.bincount` function.
* Added Keras 2 API to contrib.
* Added a new lightweight queue-like object - `RecordInput`.
* Added `tf.contrib.image.compose_transforms` function.
* Bring `tf.estimator.*` into the API. Non-deprecated functionality from `tf.contrib.learn.Estimator` is moved to `tf.estimator.Estimator` with cosmetic changes.
* Docker images: TF images on gcr.io and Docker Hub are upgraded to ubuntu:16.04.
* Added the following features to TensorFlow Debugger (tfdbg):
  * Ability to inspect Python source file against TF ops and tensors (command `print_source` / `ps`)
  * New navigation bar in Curses-based UI
  * NodeStepper (command `invoke_stepper`) now uses intermediate tensor dumps. It also uses `TensorHandles` as direct feeds during successive `cont` calls for improved performance and reduced memory consumption.
* Initial release of installation guides for Java, C, and Go.
* Added Text Dashboard to TensorBoard.

## Deprecations

* TensorFlow 1.1.0 will be the last time we release a binary with Mac GPU support. Going forward, we will stop testing on Mac GPU systems. We continue to welcome patches that maintain Mac GPU support, and we will try to keep the Mac GPU build working.

## Changes to contrib APIs
* The behavior of RNNCells is now stricter due to the transition towards making RNNCells act more like Keras layers.
  * If an RNNCell is used twice in two different variable scopes, an error is raised describing how to avoid this behavior.
  * If an RNNCell is used in a variable scope with existing conflicting variables, an error is raised showing that the RNNCell must be constructed with argument `reuse=True`.
* Deprecated contrib/distributions `pmf`, `pdf`, `log_pmf`, `log_pdf`.
* Moved `bayesflow.special_math` to distributions.
* `tf.contrib.tensor_forest.python.tensor_forest.RandomForestDeviceAssigner` removed.
* Changed some MVN classes and parameters:
  * `tf.contrib.distributions.MultivariateNormalFull` replaced by `tf.contrib.distributions.MultivariateNormalTriL`.
  * `tf.contrib.distributions.MultivariateNormalCholesky` replaced by `tf.contrib.distributions.MultivariateNormalTriL`
  * `tf.contrib.distributions.MultivariateNormalDiagWithSoftplusStDev` replaced
    by `tf.contrib.distributions.MultivariateNormalDiagWithSoftplusScale`
  * `tf.contrib.distributions.MultivariateNormalDiag` arguments changed from `mu`, `diag_stddev` to `log`, `scale_diag`.
  * `tf.contrib.distributions.MultivariateNormalDiagPlusVDVT` removed.
  * `tf.contrib.distributions.MultivariateNormalDiagPlusLowRank` added.

## Bug Fixes and Other Changes
* Java: Support for loading models exported using the SavedModel API (courtesy @EronWright).
* Go: Added support for incremental graph execution.
* Fix a bug in the WALS solver when single-threaded.
* Added support for integer sparse feature values in `tf.contrib.layers.sparse_column_with_keys`.
* Fixed `tf.set_random_seed(0)` to be deterministic for all ops.
* Stability improvements for the GCS file system support.
* Improved TensorForest performance.
* Added support for multiple filename globs in `tf.matching_files`.
* `LogMessage` now includes a timestamp as beginning of a message.
* Added MultiBox person detector example standalone binary.
* Android demo: Makefile build functionality added to build.gradle to fully support building TensorFlow demo in Android on Windows.
* Android demo: read MultiBox priors from txt file rather than protobuf.
* Added colocation constraints to `StagingArea`.
* `sparse_matmul_op` reenabled for Android builds.
* Restrict weights rank to be the same as the broadcast target, to avoid ambiguity on broadcast rules.
* Upgraded libxsmm to 1.7.1 and applied other changes for performance and memory usage.
* Fixed bfloat16 integration of LIBXSMM sparse mat-mul.
* Improved performance and reduce memory usage by allowing ops to forward input buffers to output buffers and perform computations in-place.
* Improved the performance of CPU assignment for strings.
* Speed up matrix * vector multiplication and matrix * matrix with unknown shapes.
* C API: Graph imports now support input remapping, control dependencies, and returning imported nodes (see `TF_GraphImportGraphDefWithReturnOutputs()`)
* Multiple C++ API updates.
* Multiple TensorBoard updates including:
  * Users can now view image summaries at various sampled steps (instead of just the last step).
  * Bugs involving switching runs as well as the image dashboard are fixed.
  * Removed data download links from TensorBoard.
  * TensorBoard uses a relative data directory, for easier embedding.
  * TensorBoard automatically ignores outliers for domain calculation, and formats proportional values consistently.
* Multiple tfdbg bug fixes:
  * Fixed Windows compatibility issues.
  * Command history now persists across runs.
  * Bug fix in graph validation related to `tf.while_loops`.
* Java Maven fixes for bugs with Windows installation.
* Backport fixes and improvements from external keras.
* Keras config file handling fix.

## Thanks to our Contributors

This release contains contributions from many people at Google, as well as:

A. Besir Kurtulmus, Adal Chiriliuc, @akash, Alec-Desouza, Alex Rothberg, Alex
Sergeev, Alexander Heinecke, Allen Guo, Andreas Madsen, Ankesh Anand, Anton
Loss, @Aravind, @Arie, Ashutosh Das, AuréLien Geron, Bairen Yi, @bakunyo, Ben
Visser, Brady Zhou, Calpa Liu, Changming Sun, Chih Cheng Liang, Christopher
Berner, Clark Zinzow, @Conchylicultor, Dan Ellis, Dan J, Dan Jarvis, Daniel
Ylitalo, Darren Garvey, David Norman, David Truong, @DavidNorman, Dimitar
Pavlov, Dmitry Persiyanov, @Eddie, @elirex, Erfan Noury, Eron Wright, Evgeny
Mazovetskiy, Fabrizio (Misto) Milo, @fanlu, Fisher Coder, Florian Courtial,
Franck Dernoncourt, Gagan Goel, Gao, Xiang, @Gautam, Gefu Tang, @guilherme,
@guschmue, Hannah Provenza, Hans Pabst, @hartb, Hsiao Yi, Huazuo Gao, Igor
ChorążEwicz, Ivan Smirnov, Jakub Kolodziejczyk, Jason Gavris, Jason Morton, Jay
Young, Jayaram Bobba, Jeremy Sawruk, Jiaming Liu, Jihun Choi, @jiqiu, Joan Thibault,
John C F, Jojy George Varghese, Jon Malmaud, Julian Berman, Julian Niedermeier,
Junpeng Lao, Kai Sasaki, @Kankroc, Karl Lessard, Kyle Bostelmann, @Lezcano, Li
Yi, Luo Yun, @lurker, Mahmoud-Abuzaina, Mandeep Singh, Marek Kolodziej, Mark
Szepieniec, Martial Hue, Medhat Omr, Memo Akten, Michael Gharbi, MichaëL Defferrard,
Milan Straka, @MircoT, @mlucool, Muammar Ibn Faisal, Nayana Thorat, @nghiattran,
Nicholas Connor, Nikolaas Steenbergen, Niraj Patel, Niranjan Hasabnis, @Panmari,
Pavel Bulanov, Philip Pries Henningsen, Philipp Jund, @polonez, Prayag Verma, Rahul
Kavi, Raphael Gontijo Lopes, @rasbt, Raven Iqqe, Reid Pryzant, Richard Shin, Rizwan
Asif, Russell Kaplan, Ryo Asakura, RüDiger Busche, Saisai Shao, Sam Abrahams, @sanosay,
Sean Papay, @seaotterman, @selay01, Shaurya Sharma, Sriram Narayanamoorthy, Stefano
Probst, @taknevski, @tbonza, @teldridge11, Tim Anglade, Tomas Reimers, Tomer Gafner,
Valentin Iovene, Vamsi Sripathi, Viktor Malyi, Vit Stepanovs, Vivek Rane, Vlad Firoiu,
@wangg12, @will, Xiaoyu Tao, Yaroslav Bulatov, Yi Liu, Yuan (Terry) Tang, @Yufeng,
Yuming Wang, Yuxin Wu, Zafar Takhirov, Ziming Dong

We are also grateful to all who filed issues or helped resolve them, asked and
answered questions, and were part of inspiring discussions.


# Release 1.0.1

## Bug Fixes and Other Changes
* Change GraphConstructor to not increase the version when importing, but instead take the min of all versions.
* Google Cloud Storage fixes.
* Removed `tf.core` and `tf.python` modules from the API. These were never intended to be exposed. Please use the same objects through top-level `tf` module instead.

# Release 1.0.0

## Major Features and Improvements
* XLA (experimental): initial release of [XLA](https://www.tensorflow.org/versions/master/experimental/xla/), a domain-specific compiler for TensorFlow graphs, that targets CPUs and GPUs.
* TensorFlow Debugger (tfdbg): command-line interface and API.
* New python 3 docker images added.
* Made pip packages pypi compliant. TensorFlow can now be installed by `pip
  install tensorflow` command.
* Several python API calls have been changed to resemble NumPy more closely.
* Android: person detection + tracking demo implementing Scalable Object
  Detection using Deep Neural Networks.
* New (experimental) [Java API](https://github.com/tensorflow/tensorflow/tree/master/tensorflow/java).
* Add new Android image stylization demo based on "A Learned Representation For Artistic Style", and add YOLO object detector support.

## Breaking Changes to the API
To help you upgrade your existing TensorFlow Python code to match the API changes below, we have prepared a [conversion script](https://github.com/tensorflow/tensorflow/tree/master/tensorflow/tools/compatibility).
* TensorFlow/models have been moved to a separate github repository.
* Division and modulus operators (/, //, %) now match Python (flooring)
  semantics. This applies to `tf.div` and `tf.mod` as well. To obtain forced
  integer truncation based behaviors you can use `tf.truncatediv`
  and `tf.truncatemod`.
* `tf.divide()` is now the recommended division function. `tf.div()` will
  remain, but its semantics do not respond to Python 3 or `from future`
  mechanisms.
* tf.reverse() now takes indices of axes to be reversed. E.g.
  `tf.reverse(a, [True, False, True])` must now be written as
  `tf.reverse(a, [0, 2])`. `tf.reverse_v2()` will remain until 1.0 final.
* `tf.mul`, `tf.sub` and `tf.neg` are deprecated in favor of `tf.multiply`,
  `tf.subtract` and `tf.negative`.
* `tf.pack` and `tf.unpack` are deprecated in favor of `tf.stack` and
  `tf.unstack`.
* `TensorArray.pack` and `TensorArray.unpack` are getting deprecated in favor of
  `TensorArray.stack` and `TensorArray.unstack`.
* The following Python functions have had their arguments changed to use `axis`
  when referring to specific dimensions. We have kept the old keyword arguments
  for compatibility currently, but we will be removing them well before the
  final 1.0.
  * `tf.argmax`: `dimension` becomes `axis`
  * `tf.argmin`: `dimension` becomes `axis`
  * `tf.count_nonzero`: `reduction_indices` becomes `axis`
  * `tf.expand_dims`: `dim` becomes `axis`
  * `tf.reduce_all`: `reduction_indices` becomes `axis`
  * `tf.reduce_any`: `reduction_indices` becomes `axis`
  * `tf.reduce_join`: `reduction_indices` becomes `axis`
  * `tf.reduce_logsumexp`: `reduction_indices` becomes `axis`
  * `tf.reduce_max`: `reduction_indices` becomes `axis`
  * `tf.reduce_mean`: `reduction_indices` becomes `axis`
  * `tf.reduce_min`: `reduction_indices` becomes `axis`
  * `tf.reduce_prod`: `reduction_indices` becomes `axis`
  * `tf.reduce_sum`: `reduction_indices` becomes `axis`
  * `tf.reverse_sequence`: `batch_dim` becomes `batch_axis`, `seq_dim` becomes `seq_axis`
  * `tf.sparse_concat`: `concat_dim` becomes `axis`
  * `tf.sparse_reduce_sum`: `reduction_axes` becomes `axis`
  * `tf.sparse_reduce_sum_sparse`: `reduction_axes` becomes `axis`
  * `tf.sparse_split`: `split_dim` becomes `axis`
* `tf.listdiff` has been renamed to `tf.setdiff1d` to match NumPy naming.
* `tf.inv` has been renamed to be `tf.reciprocal` (component-wise reciprocal)
  to avoid confusion with `np.inv` which is matrix inversion
* tf.round now uses banker's rounding (round to even) semantics to match NumPy.
* `tf.split` now takes arguments in a reversed order and with different
  keywords. In particular, we now match NumPy order as
  `tf.split(value, num_or_size_splits, axis)`.
* `tf.sparse_split` now takes arguments in reversed order and with different
  keywords. In particular we now match NumPy order as
  `tf.sparse_split(sp_input, num_split, axis)`. NOTE: we have temporarily
  made `tf.sparse_split` require keyword arguments.
* `tf.concat` now takes arguments in reversed order and with different keywords. In particular we now match NumPy order as `tf.concat(values, axis, name)`.
* `tf.image.decode_jpeg` by default uses the faster DCT method, sacrificing
  a little fidelity for improved speed. One can revert to the old
  behavior by specifying the attribute `dct_method='INTEGER_ACCURATE'`.
* `tf.complex_abs` has been removed from the Python interface. `tf.abs`
  supports complex tensors and should be used instead.
* In the C++ API (in tensorflow/cc), Input, Output, etc. have moved
  from the tensorflow::ops namespace to tensorflow.
* Template.`var_scope` property renamed to `.variable_scope`
* SyncReplicasOptimizer is removed and SyncReplicasOptimizerV2 renamed to SyncReplicasOptimizer.
* `tf.zeros_initializer()` and `tf.ones_initializer()` now return a callable
  that must be called with initializer arguments, in your code replace
  `tf.zeros_initializer` with `tf.zeros_initializer()`.
* `SparseTensor.shape` has been renamed to `SparseTensor.dense_shape`.  Same for
  `SparseTensorValue.shape`.
* Replace tf.scalar_summary, tf.histogram_summary, tf.audio_summary, tf.image_summary with tf.summary.scalar, tf.summary.histogram, tf.summary.audio, tf.summary.image, respectively. The new summary ops take name rather than tag as their first argument, meaning summary ops now respect TensorFlow name scopes.
* Replace tf.train.SummaryWriter and tf.train.SummaryWriterCache with tf.summary.FileWriter and tf.summary.FileWriterCache.
* Removes RegisterShape from public API. Use C++ shape function registration
  instead.
* Deprecated `_ref` dtypes from the python API.
* In the C++ API (in tensorflow/cc), Input, Output, etc. have moved
  from the tensorflow::ops namespace to tensorflow.
* Change arg order for `{softmax,sparse_softmax,sigmoid}_cross_entropy_with_logits` to be (labels, predictions), and force use of named args.
* tf.nn.rnn_cell.* and most functions in tf.nn.rnn.* (with the exception of dynamic_rnn and raw_rnn) are temporarily in tf.contrib.rnn.  They will be moved back into core for TF 1.2.
* `tf.nn.sampled_softmax_loss` and `tf.nn.nce_loss` have both changed their API such that you need to switch the `inputs, labels` to `labels, inputs` parameters.
* The shape keyword argument of the `SparseTensor` constructor changes its name to `dense_shape` between Tensorflow 0.12 and Tensorflow 1.0.

## Bug Fixes and Other Changes
* Numerous C++ API updates.
* New op: `parallel_stack`.
* Introducing common tf io compression options constants for
  RecordReader/RecordWriter.
* Add `sparse_column_with_vocabulary_file`, to specify a feature column that
  transform string features to IDs, where the mapping is defined by a vocabulary
  file.
* Added `index_to_string_table` which returns a lookup table that maps indices to
  strings.
* Add `string_to_index_table`, which returns a lookup table that matches strings
  to indices.
* Add a `ParallelForWithWorkerId` function.
* Add `string_to_index_table`, which returns a lookup table that matches strings
  to indices.
* Support restore session from checkpoint files in v2 in `contrib/session_bundle`.
* Added a tf.contrib.image.rotate function for arbitrary angles.
* Added `tf.contrib.framework.filter_variables` as a convenience function to
  filter lists of variables based on regular expressions.
* `make_template()` takes an optional `custom_getter_ param`.
* Added comment about how existing directories are handled by
  `recursive_create_dir`.
* Added an op for QR factorizations.
* Divides and mods in Python API now use flooring (Python) semantics.
* Android: pre-built libs are now built nightly.
* Android: cmake/gradle build for TensorFlow Inference library under
  `contrib/android/cmake`
* Android: Much more robust Session initialization code.
* Android: TF stats now exposed directly in demo and log when debug mode is
  active
* Android: new/better README.md documentation
* saved_model is available as `tf.saved_model`.
* Empty op is now stateful.
* Improve speed of scatter_update on the cpu for ASSIGN operations.
* Change `reduce_join` to treat `reduction_indices` in the same way as other `reduce_` ops.
* Move `TensorForestEstimator` to `contrib/tensor_forest`.
* Enable compiler optimizations by default and allow configuration in configure.
* `tf.divide` now honors the name field.
* Make metrics weight broadcasting more strict.
* Add new queue-like `StagingArea` and new ops: `stage` and `unstage`.
* Enable inplace update ops for strings on CPU. Speed up string concat.

## Thanks to our Contributors

This release contains contributions from many people at Google, as well as:

Aaron Hu, Abhishek Aggarwal, Adam Michael, Adriano Carmezim, @AfirSraftGarrier,
Alexander Novikov, Alexander Rosenberg Johansen, Andrew Gibiansky, Andrew Hundt,
Anish Shah, Anton Loss, @b0noI, @BoyuanJiang, Carl Thomé, Chad Kennedy, Comic
Chang, Connor Braa, Daniel N. Lang, Daniel Trebbien,
@danielgordon10, Darcy Liu, Darren Garvey, Dmitri Lapin, Eron Wright, Evan
Cofer, Fabrizio Milo, Finbarr Timbers, Franck Dernoncourt, Garrett Smith,
@guschmue, Hao Wei, Henrik Holst, Huazuo Gao, @Ian, @Issac, Jacob Israel,
Jangsoo Park, Jin Kim, Jingtian Peng, John Pope, Kye Bostelmann, Liangliang He,
Ling Zhang, Luheng He, Luke Iwanski, @lvli, Michael Basilyan, Mihir Patel,
Mikalai Drabovich, Morten Just, @newge, Nick Butlin, Nishant Shukla,
Pengfei Ni, Przemyslaw Tredak, @rasbt, @Ronny, Rudolf Rosa, @RustingSword,
Sam Abrahams, Sam Putnam, @SeongAhJo, Shi Jiaxin, @skavulya, Steffen MüLler,
@TheUSER123, @tiriplicamihai, @vhasanov, Victor Costan, Vit Stepanovs,
Wangda Tan, Wenjian Huang, Xingdong Zuo, Yaroslav Bulatov, Yota Toyama,
Yuan (Terry) Tang, Yuxin Wu

We are also grateful to all who filed issues or helped resolve them, asked and
answered questions, and were part of inspiring discussions.


# Release 0.12.0

## Major Features and Improvements

* TensorFlow now builds and runs on Microsoft Windows (tested on Windows 10,
  Windows 7, and Windows Server 2016). Supported languages include Python (via a
  pip package) and C++. CUDA 8.0 and cuDNN 5.1 are supported for GPU
  acceleration. Known limitations include: It is not currently possible to load
  a custom op library. The GCS and HDFS file systems are not currently
  supported. The following ops are not currently implemented:
  Dequantize, QuantizeAndDequantize, QuantizedAvgPool,
  QuantizedBatchNomWithGlobalNormalization, QuantizedBiasAdd, QuantizedConcat,
  QuantizedConv2D, QuantizedMatmul, QuantizedMaxPool,
  QuantizeDownAndShrinkRange, QuantizedRelu, QuantizedRelu6, QuantizedReshape,
  QuantizeV2, RequantizationRange, and Requantize.
* Go: Experimental API in Go to create and execute graphs
  (https://godoc.org/github.com/tensorflow/tensorflow/tensorflow/go)
* New checkpoint format becomes the default in `tf.train.Saver`. Old V1
  checkpoints continue to be readable; controlled by the `write_version`
  argument, `tf.train.Saver` now by default writes out in the new V2
  format. It significantly reduces the peak memory required and latency
  incurred during restore.
* Added a new library for library of matrix-free (iterative) solvers for linear
  equations, linear least-squares, eigenvalues and singular values in
  tensorflow/contrib/solvers. Initial version has lanczos bidiagonalization,
  conjugate gradients and CGLS.
* Added gradients for `matrix_solve_ls` and `self_adjoint_eig`.
* Large cleanup to add second order gradient for ops with C++ gradients and
  improve existing gradients such that most ops can now be differentiated
  multiple times.
* Added a solver for ordinary differential equations,
  `tf.contrib.integrate.odeint`.
* New contrib module for tensors with named axes, `tf.contrib.labeled_tensor`.
* Visualization of embeddings in TensorBoard.

## Breaking Changes to the API

* `BusAdjacency` enum replaced with a protocol buffer `DeviceLocality`.  PCI bus
  indexing now starts from 1 instead of 0, and `bus_id==0` is used where
  previously `BUS_ANY` was used.
* `Env::FileExists` and `FileSystem::FileExists` now return a tensorflow::Status
  instead of a bool. Any callers to this function can be converted to a bool
  by adding .ok() to the call.
* The C API type `TF_SessionWithGraph` has been renamed to `TF_Session`,
  indicating its preferred use in language bindings for TensorFlow.
  What was previously `TF_Session` has been renamed to `TF_DeprecatedSession`.
* Renamed `TF_Port` to `TF_Output` in the C API.
* Removes RegisterShape from public API. Use C++ shape function registration instead.
  indexing now starts from 1 instead of 0, and `bus_id==0` is used where
  previously `BUS_ANY` was used.
* Most RNN cells and RNN functions now use different variable scopes to be
  consistent with layers (`tf.contrib.layers`).  This means old checkpoints
  written using this code will not load after this change without providing
  `Saver` a list of variable renames.  Examples of variable scope changes
  include `RNN` -> `rnn` in `tf.nn.rnn`, `tf.nn.dynamic_rnn` and moving from
  `Linear/Matrix` -> `weights` and `Linear/Bias` -> `biases` in most RNN cells.
* Deprecated tf.select op. tf.where should be used instead.
* `SparseTensor.shape` has been renamed to `SparseTensor.dense_shape`.  Same for
  `SparseTensorValue.shape`.
* `Env::FileExists` and `FileSystem::FileExists` now return a
  `tensorflow::Status` instead of a bool. Any callers to this function can be
  converted to a bool by adding `.ok()` to the call.
* C API: Type `TF_SessionWithGraph` has been renamed to `TF_Session`, indicating
  its preferred use in language bindings for TensorFlow. What was previously
  `TF_Session` has been renamed to `TF_DeprecatedSession`.
* C API: Renamed `TF_Port` to `TF_Output`.
* C API: The caller retains ownership of `TF_Tensor` objects provided to
  `TF_Run`, `TF_SessionRun`, `TF_SetAttrTensor` etc.
* Renamed `tf.image.per_image_whitening()` to
  `tf.image.per_image_standardization()`
* Move Summary protobuf constructors to `tf.summary` submodule.
* Deprecate `histogram_summary`, `audio_summary`, `scalar_summary`,
  `image_summary`, `merge_summary`, and `merge_all_summaries`.
* Combined `batch_*` and regular version of linear algebra and FFT ops. The
  regular op now handles batches as well. All `batch_*` Python interfaces were
  removed.
* `tf.all_variables`, `tf.VARIABLES` and `tf.initialize_all_variables` renamed
  to `tf.global_variables`, `tf.GLOBAL_VARIABLES` and
  `tf.global_variables_initializer` respectively.
* `tf.zeros_initializer()` and `tf.ones_initializer()` now return a callable
  that must be called with initializer arguments, in your code replace
  `tf.zeros_initializer` with `tf.zeros_initializer()`

## Bug Fixes and Other Changes

* Use threadsafe version of `lgamma` function.
* Fix `tf.sqrt` handling of negative arguments.
* Fixed bug causing incorrect number of threads to be used for multi-threaded
  benchmarks.
* Performance optimizations for `batch_matmul` on multi-core CPUs.
* Improve trace, `matrix_set_diag`, `matrix_diag_part` and their gradients to
  work for rectangular matrices.
* Support for SVD of complex valued matrices.


## Thanks to our Contributors

This release contains contributions from many people at Google, as well as:

@a7744hsc, Abhi Agg, @admcrae, Adriano Carmezim, Aki Sukegawa, Alex Kendall,
Alexander Rosenberg Johansen, @amcrae, Amlan Kar, Andre Simpelo, Andreas Eberle,
Andrew Hundt, Arnaud Lenglet, @b0noI, Balachander Ramachandran, Ben Barsdell,
Ben Guidarelli, Benjamin Mularczyk, Burness Duan, @c0g, Changming Sun,
@chanis, Corey Wharton, Dan J, Daniel Trebbien, Darren Garvey, David Brailovsky,
David Jones, Di Zeng, @DjangoPeng, Dr. Kashif Rasul, @drag0, Fabrizio (Misto)
Milo, FabríCio Ceschin, @fp, @Ghedeon, @guschmue, Gökçen Eraslan, Haosdent
Huang, Haroen Viaene, Harold Cooper, Henrik Holst, @hoangmit, Ivan Ukhov, Javier
Dehesa, Jingtian Peng, Jithin Odattu, Joan Pastor, Johan Mathe, Johannes Mayer,
Jongwook Choi, Justus Schwabedal, Kai Wolf, Kamil Hryniewicz, Kamran Amini,
Karen Brems, Karl Lattimer, @kborer, Ken Shirriff, Kevin Rose, Larissa Laich,
Laurent Mazare, Leonard Lee, Liang-Chi Hsieh, Liangliang He, Luke Iwanski,
Marek Kolodziej, Moustafa Alzantot, @MrQianjinsi, @nagachika, Neil Han, Nick
Meehan, Niels Ole Salscheider, Nikhil Mishra, @nschuc, Ondrej Skopek, OndřEj
Filip, @OscarDPan, Pablo Moyano, Przemyslaw Tredak, @qitaishui, @Quarazy,
@raix852, Philipp Helo, Sam Abrahams, @SriramRamesh, Till Hoffmann, Tushar Soni,
@tvn, @tyfkda, Uwe Schmidt, Victor Villas, Vit Stepanovs, Vladislav Gubarev,
@wujingyue, Xuesong Yang, Yi Liu, Yilei Yang, @youyou3, Yuan (Terry) Tang,
Yuming Wang, Zafar Takhirov, @zhongyuk, Ziming Dong, @guotong1988

We are also grateful to all who filed issues or helped resolve them, asked and
answered questions, and were part of inspiring discussions.

# Release 0.11.0

## Major Features and Improvements

* CUDA 8 support.
* cuDNN 5 support.
* HDFS Support.
* Adds Fused LSTM support via cuDNN 5 in `tensorflow/contrib/cudnn_rnn`.
* Improved support for NumPy style basic slicing including non-1 strides,
  ellipses, newaxis, and negative indices. For example complicated expressions
  like `foo[1, 2:4, tf.newaxis, ..., :-3:-1, :]` are now supported. In addition
  we have preliminary (non-broadcasting) support for sliced assignment to
  variables. In particular one can write `var[1:3].assign([1,11,111])`.
* Deprecated `tf.op_scope` and `tf.variable_op_scope` in favor of a unified `tf.name_scope` and `tf.variable_scope`. The new argument order of `tf.variable_scope` is incompatible with previous versions.
* Introducing `core/util/tensor_bundle` module: a module to efficiently
  serialize/deserialize tensors to disk.  Will be used in TF's new checkpoint
  format.
* Added tf.svd for computing the singular value decomposition (SVD) of dense
  matrices or batches of matrices (CPU only).
* Added gradients for eigenvalues and eigenvectors computed using
  `self_adjoint_eig` or `self_adjoint_eigvals`.
* Eliminated `batch_*` methods for most linear algebra and FFT ops and promoted
  the non-batch version of the ops to handle batches of matrices.
* Tracing/timeline support for distributed runtime (no GPU profiler yet).
* C API gives access to inferred shapes with `TF_GraphGetTensorNumDims` and
  `TF_GraphGetTensorShape`.
* Shape functions for core ops have moved to C++ via
  `REGISTER_OP(...).SetShapeFn(...)`.  Python shape inference RegisterShape calls
  use the C++ shape functions with `common_shapes.call_cpp_shape_fn`.  A future
  release will remove `RegisterShape` from python.


## Bug Fixes and Other Changes

* Documentation now includes operator overloads on Tensor and Variable.
* `tensorflow.__git_version__` now allows users to identify the version of the
  code that TensorFlow was compiled with. We also have
  `tensorflow.__git_compiler__` which identifies the compiler used to compile
  TensorFlow's core.
* Improved multi-threaded performance of `batch_matmul`.
* LSTMCell, BasicLSTMCell, and MultiRNNCell constructors now default to
  `state_is_tuple=True`.  For a quick fix while transitioning to the new
  default, simply pass the argument `state_is_tuple=False`.
* DeviceFactory's AddDevices and CreateDevices functions now return
  a Status instead of void.
* Int32 elements of list(type) arguments are no longer placed in host memory by
  default. If necessary, a list(type) argument to a kernel can be placed in host
  memory using a HostMemory annotation.
* `uniform_unit_scaling_initializer()` no longer takes a `full_shape` arg,
  instead relying on the partition info passed to the initializer function when
  it's called.
* The NodeDef protocol message is now defined in its own file `node_def.proto`
  `instead of graph.proto`.
* `ops.NoGradient` was renamed `ops.NotDifferentiable`. `ops.NoGradient` will
  be removed soon.
* `dot.h` / DotGraph was removed (it was an early analysis tool prior
  to TensorBoard, no longer that useful).  It remains in history
  should someone find the code useful.
* re2 / regexp.h was removed from being a public interface of TF.
  Should users need regular expressions, they should depend on the RE2
  library directly rather than via TensorFlow.

## Thanks to our Contributors

This release contains contributions from many people at Google, as well as:

Abid K, @afshinrahimi, @AidanGG, Ajay Rao, Aki Sukegawa, Alex Rothberg,
Alexander Rosenberg Johansen, Andrew Gibiansky, Andrew Thomas, @Appleholic,
Bastiaan Quast, Ben Dilday, Bofu Chen, Brandon Amos, Bryon Gloden, Cissp®,
@chanis, Chenyang Liu, Corey Wharton, Daeyun Shin, Daniel Julius Lasiman, Daniel
Waterworth, Danijar Hafner, Darren Garvey, Denis Gorbachev, @DjangoPeng,
Egor-Krivov, Elia Palme, Eric Platon, Fabrizio Milo, Gaetan Semet,
Georg Nebehay, Gu Wang, Gustav Larsson, @haosdent, Harold Cooper, Hw-Zz,
@ichuang, Igor Babuschkin, Igor Macedo Quintanilha, Ilya Edrenkin, @ironhead,
Jakub Kolodziejczyk, Jennifer Guo, Jihun Choi, Jonas Rauber, Josh Bleecher
Snyder, @jpangburn, Jules Gagnon-Marchand, Karen Brems, @kborer, Kirill Bobyrev,
Laurent Mazare, Longqi Yang, Malith Yapa, Maniteja Nandana, Martin Englund,
Matthias Winkelmann, @mecab, Mu-Ik Jeon, Nand Dalal, Niels Ole Salscheider,
Nikhil Mishra, Park Jiin, Pieter De Rijk, @raix852, Ritwik Gupta, Sahil Sharma,
Sangheum Hwang, @SergejsRk, Shinichiro Hamaji, Simon Denel, @Steve, @suiyuan2009,
Tiago Jorge, Tijmen Tieleman, @tvn, @tyfkda, Wang Yang, Wei-Ting Kuo, Wenjian
Huang, Yan Chen, @YenChenLin, Yuan (Terry) Tang, Yuncheng Li, Yunfeng Wang, Zack
Polizzi, @zhongzyd, Ziming Dong, @perhapszzy

We are also grateful to all who filed issues or helped resolve them, asked and
answered questions, and were part of inspiring discussions.

# Release 0.10.0

## Major Features and Improvements

* Added support for C++ shape inference
* Added graph-construction C API
* Major revision to the graph-construction C++ API
* Support makefile build for iOS
* Added Mac GPU support
* Full version of TF-Slim available as `tf.contrib.slim`
* Added k-Means clustering and WALS matrix factorization

## Bug Fixes and Other Changes

* Allow gradient computation for scalar values.
* Performance improvements for gRPC
* Improved support for fp16
* New high-level ops in tf.contrib.{layers,metrics}
* New features for TensorBoard, such as shape display, exponential smoothing
* Faster and more stable Google Cloud Storage (GCS) filesystem support
* Support for zlib compression and decompression for TFRecordReader and TFRecordWriter
* Support for reading (animated) GIFs
* Improved support for SparseTensor
* Added support for more probability distributions (Dirichlet, Beta, Bernoulli, etc.)
* Added Python interfaces to reset resource containers.
* Many bugfixes and performance improvements
* Many documentation fixes

## Thanks to our Contributors

This release contains contributions from many people at Google, as well as:

Alex Rothberg, Andrew Royer, Austin Marshall, @BlackCoal, Bob Adolf, Brian Diesel, Charles-Emmanuel Dias, @chemelnucfin, Chris Lesniewski, Daeyun Shin, Daniel Rodriguez, Danijar Hafner, Darcy Liu, Kristinn R. Thórisson, Daniel Castro, Dmitry Savintsev, Kashif Rasul, Dylan Paiton, Emmanuel T. Odeke, Ernest Grzybowski, Gavin Sherry, Gideon Dresdner, Gregory King, Harold Cooper, @heinzbeinz, Henry Saputra, Huarong Huo, Huazuo Gao, Igor Babuschkin, Igor Macedo Quintanilha, Ivan Ukhov, James Fysh, Jan Wilken Dörrie, Jihun Choi, Johnny Lim, Jonathan Raiman, Justin Francis, @lilac, Li Yi, Marc Khoury, Marco Marchesi, Max Melnick, Micael Carvalho, @mikowals, Mostafa Gazar, Nico Galoppo, Nishant Agrawal, Petr Janda, Yuncheng Li, @raix852, Robert Rose, @Robin-des-Bois, Rohit Girdhar, Sam Abrahams, satok16, Sergey Kishchenko, Sharkd Tu, @shotat, Siddharth Agrawal, Simon Denel, @sono-bfio, SunYeop Lee, Thijs Vogels, @tobegit3hub, @Undo1, Wang Yang, Wenjian Huang, Yaroslav Bulatov, Yuan Tang, Yunfeng Wang, Ziming Dong

We are also grateful to all who filed issues or helped resolve them, asked and
answered questions, and were part of inspiring discussions.

# Release 0.9.0

## Major Features and Improvements

* Python 3.5 support and binaries
* Added iOS support
* Added support for processing on GPUs on MacOS
* Added makefile for better cross-platform build support (C API only)
* fp16 support and improved complex128 support for many ops
* Higher level functionality in contrib.{layers,losses,metrics,learn}
* More features to Tensorboard
* Improved support for string embedding and sparse features
* The RNN api is finally "official" (see, e.g., `tf.nn.dynamic_rnn`,
  `tf.nn.rnn`, and the classes in `tf.nn.rnn_cell`).
* TensorBoard now has an Audio Dashboard, with associated audio summaries.

## Bug Fixes and Other Changes

* Turned on CuDNN Autotune.
* Added support for using third-party Python optimization algorithms (contrib.opt).
* Google Cloud Storage filesystem support.
* HDF5 support
* Add support for 3d convolutions and pooling.
* Update gRPC release to 0.14.
* Eigen version upgrade.
* Switch to eigen thread pool
* `tf.nn.moments()` now accepts a `shift` argument. Shifting by a good estimate
  of the mean improves numerical stability. Also changes the behavior of the
  `shift` argument to `tf.nn.sufficient_statistics()`.
* Performance improvements
* Many bugfixes
* Many documentation fixes
* TensorBoard fixes: graphs with only one data point, Nan values,
  reload button and auto-reload, tooltips in scalar charts, run
  filtering, stable colors
* Tensorboard graph visualizer now supports run metadata. Clicking on nodes
  while viewing a stats for a particular run will show runtime statistics, such
  as memory or compute usage. Unused nodes will be faded out.

## Thanks to our Contributors

This release contains contributions from many people at Google, as well as:

Aaron Schumacher, Aidan Dang, Akihiko ITOH, Aki Sukegawa, Arbit Chen, Aziz Alto, Danijar Hafner, Erik Erwitt, Fabrizio Milo, Felix Maximilian Möller, Henry Saputra, Sung Kim, Igor Babuschkin, Jan Zikes, Jeremy Barnes, Jesper Steen Møller, Johannes Mayer, Justin Harris, Kashif Rasul, Kevin Robinson, Loo Rong Jie, Lucas Moura, Łukasz Bieniasz-Krzywiec, Mario Cho, Maxim Grechkin, Michael Heilman, Mostafa Rahmani, Mourad Mourafiq, @ninotoshi, Orion Reblitz-Richardson, Yuncheng Li, @raoqiyu, Robert DiPietro, Sam Abrahams, Sebastian Raschka, Siddharth Agrawal, @snakecharmer1024, Stephen Roller, Sung Kim, SunYeop Lee, Thijs Vogels, Till Hoffmann, Victor Melo, Ville Kallioniemi, Waleed Abdulla, Wenjian Huang, Yaroslav Bulatov, Yeison Rodriguez, Yuan Tang, Yuxin Wu, @zhongzyd, Ziming Dong, Zohar Jackson

We are also grateful to all who filed issues or helped resolve them, asked and
answered questions, and were part of inspiring discussions.

# Release 0.8.0

## Major Features and Improvements

* Added a distributed runtime using GRPC
* Move skflow to `contrib/learn`
* Better linear optimizer in `contrib/linear_optimizer`
* Random forest implementation in `contrib/tensor_forest`
* CTC loss and decoders in `contrib/ctc`
* Basic support for `half` data type
* Better support for loading user ops (see examples in `contrib/`)
* Allow use of (non-blocking) Eigen threadpool with `TENSORFLOW_USE_EIGEN_THREADPOOL` define
* Add an extension mechanism for adding network file system support
* TensorBoard displays metadata stats (running time, memory usage and device used) and tensor shapes

## Bug Fixes and Other Changes

* Utility for inspecting checkpoints
* Basic tracing and timeline support
* Allow building against cuDNN 5 (not incl. RNN/LSTM support)
* Added instructions and binaries for ProtoBuf library with fast serialization and without 64MB limit
* Added special functions
* `bool`-strictness: Tensors have to be explicitly compared to `None`
* Shape strictness: all fed values must have a shape that is compatible with the tensor they are replacing
* Exposed `tf.while_loop` (deprecated `control_flow_ops.While`)
* run() now takes RunOptions and RunMetadata, which enable timing stats
* Fixed lots of potential overflow problems in op kernels
* Various performance improvements, especially for RNNs and convolutions
* Many bugfixes
* Nightly builds, tutorial tests, many test improvements
* New examples: transfer learning and deepdream ipython notebook
* Added tutorials, many documentation fixes.

## Thanks to our Contributors

This release contains contributions from many people at Google, as well as:

Abhinav Upadhyay, Aggelos Avgerinos, Alan Wu, Alexander G. de G. Matthews, Aleksandr Yahnev, @amchercashin, Andy Kitchen, Aurelien Geron, Awni Hannun, @BanditCat, Bas Veeling, Cameron Chen, @cg31, Cheng-Lung Sung, Christopher Bonnett, Dan Becker, Dan Van Boxel, Daniel Golden, Danijar Hafner, Danny Goodman, Dave Decker, David Dao, David Kretch, Dongjoon Hyun, Dustin Dorroh, @e-lin, Eurico Doirado, Erik Erwitt, Fabrizio Milo, @gaohuazuo, Iblis Lin, Igor Babuschkin, Isaac Hodes, Isaac Turner, Iván Vallés, J Yegerlehner, Jack Zhang, James Wexler, Jan Zikes, Jay Young, Jeff Hodges, @jmtatsch, Johnny Lim, Jonas Meinertz Hansen, Kanit Wongsuphasawat, Kashif Rasul, Ken Shirriff, Kenneth Mitchner, Kenta Yonekura, Konrad Magnusson, Konstantin Lopuhin, @lahwran, @lekaha, @liyongsea, Lucas Adams, @makseq, Mandeep Singh, @manipopopo, Mark Amery, Memo Akten, Michael Heilman, Michael Peteuil, Nathan Daly, Nicolas Fauchereau, @ninotoshi, Olav Nymoen, @panmari, @papelita1234, Pedro Lopes, Pranav Sailesh Mani, RJ Ryan, Rob Culliton, Robert DiPietro, @ronrest, Sam Abrahams, Sarath Shekkizhar, Scott Graham, Sebastian Raschka, Sung Kim, Surya Bhupatiraju, Syed Ahmed, Till Hoffmann, @timsl, @urimend, @vesnica, Vlad Frolov, Vlad Zagorodniy, Wei-Ting Kuo, Wenjian Huang, William Dmitri Breaden Madden, Wladimir Schmidt, Yuan Tang, Yuwen Yan, Yuxin Wu, Yuya Kusakabe, @zhongzyd, @znah.

We are also grateful to all who filed issues or helped resolve them, asked and
answered questions, and were part of inspiring discussions.


# Release 0.7.1

## Bug Fixes and Other Changes

* Added gfile.Open and gfile.Copy, used by input_data.py.
* Fixed Saver bug when MakeDirs tried to create empty directory.
* GPU Pip wheels are built with cuda 7.5 and cudnn-v4, making them
  required for the binary releases. Lower versions of cuda/cudnn can
  be supported by installing from sources and setting the options
  during ./configure
* Fix dataset encoding example for Python3 (@danijar)
* Fix PIP installation by not packaging protobuf as part of wheel,
  require protobuf 3.0.0b2.
* Fix Mac pip installation of numpy by requiring pip >= 1.10.1.
* Improvements and fixes to Docker image.


# Release 0.7.0

## Major Features and Improvements

* Allow using any installed Cuda >= 7.0 and cuDNN >= R2, and add support
  for cuDNN R4
* Added a `contrib/` directory for unsupported or experimental features,
  including higher level `layers` module
* Added an easy way to add and dynamically load user-defined ops
* Built out a good suite of tests, things should break less!
* Added `MetaGraphDef` which makes it easier to save graphs with metadata
* Added assignments for "Deep Learning with TensorFlow" udacity course


## Bug Fixes and Other Changes

* Added a versioning framework for `GraphDef`s to ensure compatibility
* Enforced Python 3 compatibility
* Internal changes now show up as sensibly separated commits
* Open-sourced the doc generator
* Un-fork Eigen
* Simplified the `BUILD` files and cleaned up C++ headers
* TensorFlow can now be used as a submodule in another bazel build
* New ops (e.g., `*fft`, `*_matrix_solve`)
* Support for more data types in many ops
* Performance improvements
* Various bugfixes
* Documentation fixes and improvements


## Breaking Changes to the API

* `AdjustContrast` kernel deprecated, new kernel `AdjustContrastv2` takes and
  outputs float only. `adjust_contrast` now takes all data types.
* `adjust_brightness`'s `delta` argument is now always assumed to be in `[0,1]`
  (as is the norm for images in floating point formats), independent of the
  data type of the input image.
* The image processing ops do not take `min` and `max` inputs any more, casting
  safety is handled by `saturate_cast`, which makes sure over- and underflows
  are handled before casting to data types with smaller ranges.
* For C++ API users: `IsLegacyScalar` and `IsLegacyVector` are now gone from
  `TensorShapeUtils` since TensorFlow is scalar strict within Google (for
  example, the shape argument to `tf.reshape` can't be a scalar anymore).  The
  open source release was already scalar strict, so outside Google `IsScalar`
  and `IsVector` are exact replacements.
* The following files are being removed from `tensorflow/core/public/`:
    * `env.h` -> `../platform/env.h`
    * `status.h` -> `../lib/core/status.h`
    * `tensor.h` -> `../framework/tensor.h`
    * `tensor_shape.h` -> `../framework/tensor_shape.h`
    * `partial_tensor_shape.h` -> `../framework/partial_tensor_shape.h`
    * `tensorflow_server.h` deleted
* For C++ API users: `TensorShape::ShortDebugString` has been renamed to
  `DebugString`, and the previous `DebugString` behavior is gone (it was
  needlessly verbose and produced a confusing empty string for scalars).
* `GraphOptions.skip_common_subexpression_elimination` has been removed. All
  graph optimizer options are now specified via
  `GraphOptions.OptimizerOptions`.
* `ASSERT_OK` / `EXPECT_OK` macros conflicted with external projects, so they
  were renamed `TF_ASSERT_OK`, `TF_EXPECT_OK`.  The existing macros are
  currently maintained for short-term compatibility but will be removed.
* The non-public `nn.rnn` and the various `nn.seq2seq` methods now return
  just the final state instead of the list of all states.
* `tf.scatter_update` now no longer guarantees that lexicographically largest
  index be used for update when duplicate entries exist.
* `tf.image.random_crop(image, [height, width])` is now
  `tf.random_crop(image, [height, width, depth])`, and `tf.random_crop` works
  for any rank (not just 3-D images).  The C++ `RandomCrop` op has been replaced
  with pure Python.
* Renamed `tf.test.GetTempDir` and `tf.test.IsBuiltWithCuda` to
  `tf.test.get_temp_dir` and `tf.test.is_built_with_cuda` for PEP-8
  compatibility.
* `parse_example`'s interface has changed, the old interface is accessible in
  `legacy_parse_example` (same for related functions).
* New `Variable`s are not added to the same collection several times even if
  a list with duplicates is passed to the constructor.
* The Python API will now properly set the `list` member of `AttrValue` in
  constructed `GraphDef` messages for empty lists.  The serialization of some
  graphs will change, but the change is both forwards and backwards compatible.
  It will break tests that compare a generated `GraphDef` to a golden serialized
  `GraphDef` (which is discouraged).


## Thanks to our Contributors

This release contains contributions from many people at Google, as well as:

Akiomi Kamakura, Alex Vig, Alexander Rosenberg Johansen, Andre Cruz, Arun Ahuja,
Bart Coppens, Bernardo Pires, Carl Vondrick, Cesar Salgado, Chen Yu,
Christian Jauvin, Damien Aymeric, Dan Vanderkam, Denny Britz, Dongjoon Hyun,
Eren Güven, Erik Erwitt, Fabrizio Milo, G. Hussain Chinoy, Jim Fleming,
Joao Felipe Santos, Jonas Meinertz Hansen, Joshi Rekha, Julian Viereck,
Keiji Ariyama, Kenton Lee, Krishna Sankar, Kristina Chodorow, Linchao Zhu,
Lukas Krecan, Mark Borgerding, Mark Daoust, Moussa Taifi,
Nathan Howell, Naveen Sundar Govindarajulu, Nick Sweeting, Niklas Riekenbrauck,
Olivier Grisel, Patrick Christ, Povilas Liubauskas, Rainer Wasserfuhr,
Romain Thouvenin, Sagan Bolliger, Sam Abrahams, Taehoon Kim, Timothy J Laurent,
Vlad Zavidovych, Yangqing Jia, Yi-Lin Juang, Yuxin Wu, Zachary Lipton,
Zero Chen, Alan Wu, @brchiu, @emmjaykay, @jalammar, @Mandar-Shinde,
@nsipplswezey, @ninotoshi, @panmari, @prolearner and @rizzomichaelg.

We are also grateful to all who filed issues or helped resolve them, asked and
answered questions, and were part of inspiring discussions.


# Release 0.6.0

## Major Features and Improvements

* Python 3.3+ support via changes to python codebase and ability
  to specify python version via ./configure.

* Some improvements to GPU performance and memory usage:
  [convnet benchmarks](https://github.com/soumith/convnet-benchmarks/issues/66)
  roughly equivalent with native cudnn v2 performance.  Improvements mostly due
  to moving to 32-bit indices, faster shuffling kernels.  More improvements to
  come in later releases.


## Bug Fixes

* Lots of fixes to documentation and tutorials, many contributed
  by the public.

* 271 closed issues on github issues.

## Backwards-Incompatible Changes

* `tf.nn.fixed_unigram_candidate_sampler` changed its default 'distortion'
  attribute from 0.0 to 1.0. This was a bug in the original release
  that is now fixed.

# Release 0.5.0

Initial release of TensorFlow.<|MERGE_RESOLUTION|>--- conflicted
+++ resolved
@@ -3,211 +3,7 @@
 ## Major Features and Improvements
 
 * `tf.distribute` introduces experimental support for asynchronous training of Keras models via the [`tf.distribute.experimental.ParameterServerStrategy`](https://www.tensorflow.org/api_docs/python/tf/distribute/experimental/ParameterServerStrategy?version=nightly) API. Please see below for additional details.
-
-<<<<<<< HEAD
 * [`MultiWorkerMirroredStrategy`](https://www.tensorflow.org/api_docs/python/tf/distribute/MultiWorkerMirroredStrategy) is now a stable API and is no longer considered experimental. Some of the major improvements involve handling peer failure and many bug fixes. Please check out the detailed tutorial on [Multi-worker training with Keras](https://www.tensorflow.org/tutorials/distribute/multi_worker_with_keras). 
-=======
-*   <SIMILAR TO ABOVE SECTION, BUT FOR OTHER IMPORTANT CHANGES / BUG FIXES>
-*   <IF A CHANGE CLOSES A GITHUB ISSUE, IT SHOULD BE DOCUMENTED HERE>
-*   <NOTES SHOULD BE GROUPED PER AREA>
-*   Security:
-    *   Fixes an undefined behavior causing a segfault in `tf.raw_ops.Switch`
-        ([CVE-2020-15190](https://cve.mitre.org/cgi-bin/cvename.cgi?name=CVE-2020-15190))
-    *   Fixes three vulnerabilities in conversion to DLPack format
-        ([CVE-2020-15191](https://cve.mitre.org/cgi-bin/cvename.cgi?name=CVE-2020-15191),
-        [CVE-2020-15192](https://cve.mitre.org/cgi-bin/cvename.cgi?name=CVE-2020-15192),
-        [CVE-2020-15193](https://cve.mitre.org/cgi-bin/cvename.cgi?name=CVE-2020-15193))
-    *   Fixes two vulnerabilities in `SparseFillEmptyRowsGrad`
-        ([CVE-2020-15194](https://cve.mitre.org/cgi-bin/cvename.cgi?name=CVE-2020-15194),
-        [CVE-2020-15195](https://cve.mitre.org/cgi-bin/cvename.cgi?name=CVE-2020-15195))
-    *   Fixes several vulnerabilities in `RaggedCountSparseOutput` and
-        `SparseCountSparseOutput` operations
-        ([CVE-2020-15196](https://cve.mitre.org/cgi-bin/cvename.cgi?name=CVE-2020-15196),
-        [CVE-2020-15197](https://cve.mitre.org/cgi-bin/cvename.cgi?name=CVE-2020-15197),
-        [CVE-2020-15198](https://cve.mitre.org/cgi-bin/cvename.cgi?name=CVE-2020-15198),
-        [CVE-2020-15199](https://cve.mitre.org/cgi-bin/cvename.cgi?name=CVE-2020-15199),
-        [CVE-2020-15200](https://cve.mitre.org/cgi-bin/cvename.cgi?name=CVE-2020-15200),
-        [CVE-2020-15201](https://cve.mitre.org/cgi-bin/cvename.cgi?name=CVE-2020-15201))
-    *   Fixes an integer truncation vulnerability in code using the work sharder
-        API
-        ([CVE-2020-15202](https://cve.mitre.org/cgi-bin/cvename.cgi?name=CVE-2020-15202))
-    *   Fixes a format string vulnerability in `tf.strings.as_string`
-        ([CVE-2020-15203](https://cve.mitre.org/cgi-bin/cvename.cgi?name=CVE-2020-15203))
-    *   Fixes segfault raised by calling session-only ops in eager mode
-        ([CVE-2020-15204](https://cve.mitre.org/cgi-bin/cvename.cgi?name=CVE-2020-15204))
-    *   Fixes data leak and potential ASLR violation from
-        `tf.raw_ops.StringNGrams`
-        ([CVE-2020-15205](https://cve.mitre.org/cgi-bin/cvename.cgi?name=CVE-2020-15205))
-    *   Fixes segfaults caused by incomplete `SavedModel` validation
-        ([CVE-2020-15206](https://cve.mitre.org/cgi-bin/cvename.cgi?name=CVE-2020-15206))
-    *   Fixes a data corruption due to a bug in negative indexing support in
-        TFLite
-        ([CVE-2020-15207](https://cve.mitre.org/cgi-bin/cvename.cgi?name=CVE-2020-15207))
-    *   Fixes a data corruption due to dimension mismatch in TFLite
-        ([CVE-2020-15208](https://cve.mitre.org/cgi-bin/cvename.cgi?name=CVE-2020-15208))
-    *   Fixes several vulnerabilities in TFLite saved model format
-        ([CVE-2020-15209](https://cve.mitre.org/cgi-bin/cvename.cgi?name=CVE-2020-15209),
-        [CVE-2020-15210](https://cve.mitre.org/cgi-bin/cvename.cgi?name=CVE-2020-15210),
-        [CVE-2020-15211](https://cve.mitre.org/cgi-bin/cvename.cgi?name=CVE-2020-15211))
-    *   Fixes several vulnerabilities in TFLite implementation of segment sum
-        ([CVE-2020-15212](https://cve.mitre.org/cgi-bin/cvename.cgi?name=CVE-2020-15212),
-        [CVE-2020-15213](https://cve.mitre.org/cgi-bin/cvename.cgi?name=CVE-2020-15213),
-        [CVE-2020-15214](https://cve.mitre.org/cgi-bin/cvename.cgi?name=CVE-2020-15214))
-    *   Fixes a segfault in `tf.quantization.quantize_and_dequantize`
-        ([CVE-2020-15265](https://cve.mitre.org/cgi-bin/cvename.cgi?name=CVE-2020-15265))
-    *   Fixes an undefined behavior float cast causing a crash
-        ([CVE-2020-15266](https://cve.mitre.org/cgi-bin/cvename.cgi?name=CVE-2020-15266))
-*   TF Core:
-    *   `tf.types.experimental.TensorLike` is a new `Union` type that can be
-        used as type annotation for variables representing a Tensor or a value
-        that can be converted to Tensor by `tf.convert_to_tensor`.
-    *   Calling ops with a python constants or numpy values is now consistent
-        with tf.convert_to_tensor behavior. This avoids operations like
-        tf.reshape truncating inputs such as from int64 to int32.
-    *   Added `tf.sparse.map_values` to apply a function to the `.value`s of
-        `SparseTensor` arguments.
-    *   The Python bitwise operators for `Tensor` (`__and__`, `__or__`,
-        `__xor__` and `__invert__` now support non-`bool` arguments and apply
-        the corresponding bitwise ops. `bool` arguments continue to be supported
-        and dispatch to logical ops. This brings them more in line with Python
-        and NumPy behavior.
-    *   Added `tf.SparseTensor.with_values`. This returns a new SparseTensor
-        with the same sparsity pattern, but with new provided values. It is
-        similar to the `with_values` function of `RaggedTensor`.
-    *   Added `StatelessCase` op, and uses it if none of case branches has
-        stateful ops.
-    *   Added `tf.config.experimental.get_memory_usage` to return total memory
-        usage of the device.
-    *   Added gradients for `RaggedTensorToVariant` and `RaggedTensorFromVariant`.
-    *   Improve shape inference of nested function calls by supporting constant folding across Arg nodes which makes more static values available to shape inference functions.
-*   `tf.data`:
-    *   tf.data service:
-    *   Added new `tf.data.experimental.service.register_dataset` and
-        `tf.data.experimental.service.from_dataset_id` APIs to enable one
-        process to register a dataset with the tf.data service, and another
-        process to consume data from the dataset.
-    *   Added support for dispatcher fault tolerance. To enable fault tolerance,
-        configure a `work_dir` when running your dispatcher server and set
-        `dispatcher_fault_tolerance=True`. The dispatcher will store its state
-        to `work_dir`, so that on restart it can continue from its previous
-        state after restart.
-    *   Added support for sharing dataset graphs via shared filesystem instead
-        of over RPC. This reduces load on the dispatcher, improving performance
-        of distributing datasets. For this to work, the dispatcher's `work_dir`
-        must be accessible from workers. If the worker fails to read from the
-        `work_dir`, it falls back to using RPC for dataset graph transfer.
-    *   Added support for a new "distributed_epoch" processing mode. This
-        processing mode distributes a dataset across all tf.data workers,
-        instead of having each worker process the full dataset. See
-        [the tf.data service docs](https://www.tensorflow.org/api_docs/python/tf/data/experimental/service#understand_processing_mode)
-        to learn more.
-    *   Added optional `exclude_cols` parameter to CsvDataset. This parameter is
-        the complement of `select_cols`; at most one of these should be
-        specified.
-    *   We have implemented an optimization which reorders data-discarding
-        transformations such as `take` and `shard` to happen earlier in the
-        dataset when it is safe to do so. The optimization can be disabled via
-        the `experimental_optimization.reorder_data_discarding_ops` dataset
-        option.
-    *   `tf.data.Options` were previously immutable and can now be overridden.
-    *   `tf.data.Dataset.from_generator` now supports Ragged and Sparse tensors
-        with a new `output_signature` argument, which allows `from_generator` to
-        produce any type describable by a `tf.TypeSpec`.
-    *   `tf.data.experimental.AUTOTUNE` is now available in the core API as
-        `tf.data.AUTOTUNE`.
-*   `tf.image`:
-    *   Added deterministic `tf.image.stateless_random_*` functions for each
-        `tf.image.random_*` function. Added a new op
-        `stateless_sample_distorted_bounding_box` which is a deterministic
-        version of `sample_distorted_bounding_box` op. Given the same seed,
-        these stateless functions/ops produce the same results independent of
-        how many times the function is called, and independent of global seed
-        settings.
-    *   Added deterministic `tf.image.resize` backprop CUDA kernels for
-        `method=ResizeMethod.BILINEAR` (the default method). Enable by setting
-        the environment variable `TF_DETERMINISTIC_OPS` to `"true"` or `"1"`.
-*   `tf.distribute`:
-    *   (Experimental) Parameter server training:
-        *   Replaced the existing
-            `tf.distribute.experimental.ParameterServerStrategy` symbol with
-            a new class that is for parameter server training in TF2. Usage with
-            the old symbol, usually with Estimator, should be replaced with
-            `tf.compat.v1.distribute.experimental.ParameterServerStrategy`.
-        *   Added `tf.distribute.experimental.coordinator.*` namespace,
-            including the main API `ClusterCoordinator` for coordinating the
-            training cluster, the related data structure `RemoteValue`
-            and `PerWorkerValue`.
-*   `tf.keras`:
-    *   Improvements from the functional API refactoring:
-        *   Functional model construction does not need to maintain a global
-            workspace graph, removing memory leaks especially when building many
-            models or very large models.
-        *   Functional model construction should be ~8-10% faster on average.
-        *   Functional models can now contain non-symbolic values in their call
-            inputs inside of the first positional argument.
-        *   Several classes of TF ops that were not reliably converted to Keras
-            layers during functional API construction should now work, e.g.
-            `tf.image.ssim_multiscale`
-        *   Error messages when Functional API construction goes wrong (and when
-            ops cannot be converted to Keras layers automatically) should be
-            clearer and easier to understand.
-    *   `Optimizer.minimize` can now accept a loss `Tensor` and a `GradientTape`
-        as an alternative to accepting a `callable` loss.
-    *   Added `beta` hyperparameter to FTRL optimizer classes (Keras and others)
-        to match FTRL paper
-        (https://research.google.com/pubs/archive/41159.pdf).
-    *   Added `mobilenet_v3` to keras application model.
-    *   `Optimizer.__init__` now accepts a `gradient_aggregator` to allow for
-        customization of how gradients are aggregated across devices, as well as
-        `gradients_transformers` to allow for custom gradient transformations
-        (such as gradient clipping).
-    *   The `steps_per_execution` argument in `compile()` is no longer
-        experimental; if you were passing `experimental_steps_per_execution`,
-        rename it to `steps_per_execution` in your code. This argument controls
-        the number of batches to run during each `tf.function` call when calling
-        `fit()`. Running multiple batches inside a single `tf.function` call can
-        greatly improve performance on TPUs or small models with a large Python
-        overhead.
-    *   Improvements to Keras preprocessing layers:
-        *   TextVectorization can now accept a vocabulary list or file as an
-            init arg.
-        *   Normalization can now accept mean and variance values as init args.
-    *   In `Attention` and `AdditiveAttention` layers, the `call()` method now
-        accepts a `return_attention_scores` argument. When set to
-        True, the layer returns the attention scores as an additional output
-        argument.
-    *   Added `tf.metrics.log_cosh` and `tf.metrics.logcosh` API entrypoints
-        with the same implementation as their `tf.losses` equivalent.
-    *   For Keras model, the individual call of `Model.evaluate` uses no cached
-        data for evaluation, while `Model.fit` uses cached data when
-        `validation_data` arg is provided for better performance.
-    *   Added a `save_traces` argument to `model.save`/
-        `tf.keras.models.save_model` which determines whether the SavedModel
-        format stores the Keras model/layer call functions. The traced functions
-        allow Keras to revive custom models and layers without the original
-        class definition, but if this isn't required the tracing can be
-        disabled with the added option.
-*   `tf.function` / AutoGraph:
-    *   Added `experimental_follow_type_hints` argument for `tf.function`. When
-        True, the function may use type annotations to optimize the tracing
-        performance.
-    *   Added support for `iter(DistributedDataset)` in AutoGraph `for` loops.
-    *   AutoGraph now allows creating new symbols inside a TensorFLow loop, if
-        the values of these symbols at an iteration does not depend on the
-        previous iteration. These types of loops must run at least one
-        iteration, and will raise a runtime error otherwise.
-
-    Example:
-
-    ```
-    for batch in data:
-      outputs = train_step(batch)
-    tf.print('final outputs', outputs)
-    ```
-
-    See tensorflow/python/autograph/g3doc/reference/limitations.md for more
-    info.
->>>>>>> 0b06f292
 
 * Introduces experimental support for a new module named [`tf.experimental.numpy`](https://www.tensorflow.org/api_docs/python/tf/experimental/numpy) which is a NumPy-compatible API for writing TF programs. See the [detailed guide](https://www.tensorflow.org/guide/tf_numpy) to learn more. Additional details below. 
 
